# Sims4ModSorter

Sort Sims 4 mods with Modly – a single-file desktop assistant that scans, classifies, and moves packages into tidy folders. The application ships with a modern Tkinter interface, natural sorting, and undo support so you can keep control of large mod libraries.

## Requirements

* Python 3.10 or later
* Windows or macOS with Tkinter available (comes with the standard Python installer)

## Running the app

1. Install Python 3.10+ if it is not already available on your system.
2. Download the repository or clone it:
   ```bash
   git clone https://github.com/your-account/Sims4ModSorter.git
   cd Sims4ModSorter
   ```
3. Launch the sorter UI:
   ```bash
   python Sims4ModSorter.py
   ```

The main window lets you browse to your *Mods* directory, start a scan, and review suggested destinations for every package or script. Use the right-hand inspector to change a file’s category, toggle whether it will be moved, or batch-assign categories based on a keyword. When you are happy with the plan, click **Complete Sorting** to move the selected items into their target folders. The move log is saved in `.sims4_modsorter_moves.json`, enabling the **Undo Last** button to roll back the previous batch.

### Settings and themes

<<<<<<< HEAD
Click the cog button in the toolbar to open the redesigned **Settings** window. The notebook-style layout keeps related options together:

* **General** shows version information and provides a one-click launcher for the Mod Manager, the exclusive place to enable or disable plugins.
* **Scanning** controls whether sub-folders are inspected and which extensions or filename fragments are ignored during analysis.
* **Appearance** presents larger live previews of every bundled theme so you can see header, table, and button colours before applying them.
* **Plugins** aggregates any configuration panes registered by user mods.

Changes apply immediately after you click **Apply** on the theme selector or close the window.
=======
Select the cog button in the toolbar to open the inline settings overlay. From there you can:

* Switch between built-in or custom themes using the preview grid.
* Decide whether scans recurse into sub-folders.
* Provide comma-separated file extensions or filename fragments to ignore during a scan.

Any changes take effect immediately when you click **Apply** or **Done**.
>>>>>>> d4f150a8

## Modding the sorter

Sims4ModSorter now exposes a lightweight plugin system. Drop Python-based mods into the `user_mods/` directory next to `Sims4ModSorter.py` and they will be imported on launch. Mods receive a `ModAPI` instance and can:

* Register pre-scan hooks to adjust scan parameters (ignored extensions, scan path, etc.).
* Register post-scan hooks to inspect or modify the planned file list.
* Register additional UI themes.
* Emit log messages that appear in the application console.

Each mod directory should contain a `mod.json` manifest (created automatically by the helper script below) that describes the entry script, registration callable, and whether the mod is enabled.

### Managing mods with `mod_manager.py`

<<<<<<< HEAD
Double-click `mod_manager.py` or run `python mod_manager.py` with no arguments to open the Tkinter Mod Manager. The GUI lets you import mods, review their status, and toggle enablement without editing manifests. For scripting or automation you can still reach the same features from the command line:
=======
Use the bundled CLI script to import, enable, or disable mods safely without editing manifests by hand:
>>>>>>> d4f150a8

```bash
# List installed mods
python mod_manager.py list

# Import a standalone script (entry callable defaults to `register`)
python mod_manager.py import path/to/my_mod.py --name "My Mod"

# Import a zipped mod but keep it disabled until you have tested it
python mod_manager.py import path/to/my_mod.zip --disable

# Enable or disable a mod by name or folder
python mod_manager.py enable "My Mod"
python mod_manager.py disable my_mod
```

<<<<<<< HEAD
Imported mods live in `user_mods/<folder>`. Disabling a mod toggles the `enabled` flag in its manifest so that the sorter loads without executing the plugin, keeping your main code safe from experimental additions. The sorter settings window now links directly to the Mod Manager to reinforce that plugin enablement belongs there.
=======
Imported mods live in `user_mods/<folder>`. Disabling a mod toggles the `enabled` flag in its manifest so that the sorter loads without executing the plugin, keeping your main code safe from experimental additions.
>>>>>>> d4f150a8

### Included example mod

The repository ships with an enabled sample plugin in `user_mods/example_theme_mod`. It demonstrates how to:

* Register a custom "Ocean Breeze" theme that appears in the settings overlay previews.
* Extend the scan by adding `.bak` and `.tmp` files to the ignored extension list.
* Annotate `.package` files that contain "preview" in their filename so they are easy to review in the results grid.

Launch the sorter normally (`python Sims4ModSorter.py`) and you will see log entries confirming that the example mod loaded. You can disable or remove it later with `python mod_manager.py disable example_theme_mod` once you are ready to build your own plugins.

### Dependency Tracker plugin

The `user_mods/dependency_tracker` plugin is bundled and enabled by default. It adds a **Deps** column to the results table, an export payload, and settings controls that help you stay on top of framework requirements:

* During scans it inspects `.package` and `.ts4script` files for phrases that match the local `known_dependencies.json` database. Recognised mods receive a ✅ icon when their dependencies are present or ⚠️ when something is missing.
* Hover the icon to view a tooltip describing which frameworks were found or missing (for example, `Requires: UI Cheats Extension: MC Command Center (found), TS4 Script Loader (missing)`).
* The Export Plan JSON includes `dependency_status` and `dependency_detail` keys for each entry so external tools can audit reports.
* Open **Settings → Plugins → Dependency Tracker** to toggle tracking or reload the dependency list after editing `known_dependencies.json`. Reloading runs the analysis again without forcing a rescan.

The plugin ships with common Sims 4 frameworks such as **MC Command Center**, **XML Injector**, **Basemental Drugs**, and **TS4 Script Loader**, but you can expand the JSON file with your own dependencies whenever you discover a new mod relationship.<|MERGE_RESOLUTION|>--- conflicted
+++ resolved
@@ -24,16 +24,6 @@
 
 ### Settings and themes
 
-<<<<<<< HEAD
-Click the cog button in the toolbar to open the redesigned **Settings** window. The notebook-style layout keeps related options together:
-
-* **General** shows version information and provides a one-click launcher for the Mod Manager, the exclusive place to enable or disable plugins.
-* **Scanning** controls whether sub-folders are inspected and which extensions or filename fragments are ignored during analysis.
-* **Appearance** presents larger live previews of every bundled theme so you can see header, table, and button colours before applying them.
-* **Plugins** aggregates any configuration panes registered by user mods.
-
-Changes apply immediately after you click **Apply** on the theme selector or close the window.
-=======
 Select the cog button in the toolbar to open the inline settings overlay. From there you can:
 
 * Switch between built-in or custom themes using the preview grid.
@@ -41,7 +31,6 @@
 * Provide comma-separated file extensions or filename fragments to ignore during a scan.
 
 Any changes take effect immediately when you click **Apply** or **Done**.
->>>>>>> d4f150a8
 
 ## Modding the sorter
 
@@ -56,11 +45,7 @@
 
 ### Managing mods with `mod_manager.py`
 
-<<<<<<< HEAD
-Double-click `mod_manager.py` or run `python mod_manager.py` with no arguments to open the Tkinter Mod Manager. The GUI lets you import mods, review their status, and toggle enablement without editing manifests. For scripting or automation you can still reach the same features from the command line:
-=======
 Use the bundled CLI script to import, enable, or disable mods safely without editing manifests by hand:
->>>>>>> d4f150a8
 
 ```bash
 # List installed mods
@@ -77,11 +62,7 @@
 python mod_manager.py disable my_mod
 ```
 
-<<<<<<< HEAD
-Imported mods live in `user_mods/<folder>`. Disabling a mod toggles the `enabled` flag in its manifest so that the sorter loads without executing the plugin, keeping your main code safe from experimental additions. The sorter settings window now links directly to the Mod Manager to reinforce that plugin enablement belongs there.
-=======
 Imported mods live in `user_mods/<folder>`. Disabling a mod toggles the `enabled` flag in its manifest so that the sorter loads without executing the plugin, keeping your main code safe from experimental additions.
->>>>>>> d4f150a8
 
 ### Included example mod
 
