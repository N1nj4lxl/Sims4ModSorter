--- conflicted
+++ resolved
@@ -1,12 +1,8 @@
-<<<<<<< HEAD
 """Sims4 Mod Sorter
-===================
 
 Refined single-file application with a cleaned scan pipeline, stable plugin hooks,
 thread-safe Tk interactions, and offline heuristics. Python 3.10+ only.
 """
-=======
->>>>>>> ebabf022
 from __future__ import annotations
 
 import importlib.util
@@ -46,13 +42,10 @@
     target_folder: str = "Unsorted"
     bundle: str = ""
     meta_tags: str = ""
-<<<<<<< HEAD
     dependency_status: str = ""
     dependency_detail: str = ""
     extras: Dict[str, str] = field(default_factory=dict)
     tooltips: Dict[str, str] = field(default_factory=dict)
-=======
->>>>>>> ebabf022
 
 
 @dataclass(slots=True)
@@ -277,7 +270,6 @@
         return messages
 
 
-<<<<<<< HEAD
 @dataclass(slots=True)
 class PluginColumn:
     column_id: str
@@ -286,8 +278,6 @@
     anchor: str
 
 
-=======
->>>>>>> ebabf022
 class ModAPI:
     """API exposed to user mods."""
 
@@ -313,7 +303,6 @@
     def log(self, message: str, level: str = "info") -> None:
         self._manager.message_bus.post("runtime", level, message)
 
-<<<<<<< HEAD
     @property
     def app(self) -> Optional["Sims4ModSorterApp"]:
         return getattr(self._manager, "app", None)
@@ -334,8 +323,6 @@
         if app is not None:
             app.schedule_refresh()
 
-=======
->>>>>>> ebabf022
 
 class PluginManager:
     def __init__(self, mods_dir: Path, message_bus: Optional[PluginMessageBus] = None) -> None:
@@ -344,7 +331,6 @@
         self.post_scan_hooks: List[Callable[[List[FileItem], Dict[str, object], ModAPI], None]] = []
         self.message_bus = message_bus or PluginMessageBus()
         self.api = ModAPI(self)
-<<<<<<< HEAD
         self.columns: Dict[str, PluginColumn] = {}
         self.column_order: List[str] = []
         self.settings_sections: List[Tuple[str, Callable[["Sims4ModSorterApp", ttk.Frame, ModAPI], None]]] = []
@@ -352,8 +338,6 @@
 
     def attach_app(self, app: "Sims4ModSorterApp") -> None:
         self.app = app
-=======
->>>>>>> ebabf022
 
     def load(self) -> None:
         self.mods_dir.mkdir(parents=True, exist_ok=True)
@@ -421,7 +405,6 @@
             except Exception as exc:
                 self.message_bus.post("runtime", "error", f"Post-scan hook error: {exc}")
 
-<<<<<<< HEAD
     def register_column(self, column_id: str, heading: str, width: int, anchor: str) -> None:
         normalized = column_id.strip()
         if not normalized:
@@ -434,8 +417,6 @@
     def get_columns(self) -> List[PluginColumn]:
         return [self.columns[column_id] for column_id in self.column_order if column_id in self.columns]
 
-=======
->>>>>>> ebabf022
 
 def load_user_mods() -> PluginManager:
     manager = PluginManager(USER_MODS_DIR)
@@ -1005,28 +986,22 @@
         self.items_by_path: Dict[str, FileItem] = {}
         self.scan_errors: List[str] = []
         self.plugin_manager = load_user_mods()
-<<<<<<< HEAD
         self._plugin_columns: List[PluginColumn] = []
         if self.plugin_manager:
             self.plugin_manager.attach_app(self)
             self._plugin_columns = self.plugin_manager.get_columns()
-=======
->>>>>>> ebabf022
 
         self.status_var = tk.StringVar(value="Ready")
         self.summary_var = tk.StringVar(value="No plan yet")
 
         self._ui_queue: "queue.Queue[Callable[[], None]]" = queue.Queue()
         self._theme_cache: Dict[str, str] = {}
-<<<<<<< HEAD
         self._column_order: List[str] = []
         self._tooltip_payload: Dict[str, Dict[str, str]] = {}
         self._tooltip_window: Optional[tk.Toplevel] = None
         self._tooltip_label: Optional[tk.Label] = None
         self._tooltip_after: Optional[str] = None
         self._tooltip_target: Tuple[str, str] = ("", "")
-=======
->>>>>>> ebabf022
 
         self._build_style()
         self._build_ui()
@@ -1073,11 +1048,8 @@
         self.configure(bg=palette["bg"])
 
     def _build_ui(self) -> None:
-<<<<<<< HEAD
         if self.plugin_manager:
             self._plugin_columns = self.plugin_manager.get_columns()
-=======
->>>>>>> ebabf022
         root_container = ttk.Frame(self)
         root_container.pack(fill="both", expand=True)
 
@@ -1102,7 +1074,6 @@
 
         left = ttk.Frame(mid)
         left.pack(side="left", fill="both", expand=True)
-<<<<<<< HEAD
         base_columns = ["inc", "rel", "name", "size", "type", "target", "conf", "linked", "meta", "notes"]
         columns = list(base_columns)
         if self._plugin_columns:
@@ -1111,9 +1082,7 @@
                 columns.insert(insert_at, plugin_column.column_id)
                 insert_at += 1
         self._column_order = columns
-=======
         columns = ("inc", "rel", "name", "size", "type", "target", "conf", "linked", "meta", "notes")
->>>>>>> ebabf022
         self.tree = ttk.Treeview(left, columns=columns, show="headings", selectmode="extended")
         headings = {
             "inc": "✔",
@@ -1127,15 +1096,12 @@
             "meta": "Tags",
             "notes": "Notes",
         }
-<<<<<<< HEAD
         for plugin_column in self._plugin_columns:
             headings[plugin_column.column_id] = plugin_column.heading
         for column in columns:
             self.tree.heading(column, text=headings.get(column, column))
-=======
         for column in columns:
             self.tree.heading(column, text=headings[column])
->>>>>>> ebabf022
         self.tree.column("inc", width=40, anchor="center")
         self.tree.column("rel", width=220)
         self.tree.column("name", width=360)
@@ -1143,11 +1109,8 @@
         self.tree.column("type", width=170)
         self.tree.column("target", width=200)
         self.tree.column("conf", width=60, anchor="e")
-<<<<<<< HEAD
         for plugin_column in self._plugin_columns:
             self.tree.column(plugin_column.column_id, width=plugin_column.width, anchor=plugin_column.anchor, stretch=False)
-=======
->>>>>>> ebabf022
         self.tree.column("linked", width=80, anchor="center")
         self.tree.column("meta", width=180)
         self.tree.column("notes", width=260)
@@ -1201,11 +1164,8 @@
 
         self.tree.bind("<<TreeviewSelect>>", self.on_select)
         self.tree.bind("<Double-1>", self.on_double_click)
-<<<<<<< HEAD
         self.tree.bind("<Motion>", self._on_tree_motion)
         self.tree.bind("<Leave>", lambda _e: self._hide_tooltip())
-=======
->>>>>>> ebabf022
 
     def _build_settings_overlay(self) -> None:
         self.overlay = tk.Frame(self, bg=self._theme_cache.get("sel", "#2A2F3A"))
@@ -1222,14 +1182,9 @@
         ttk.Label(header, text="Settings", font=("TkDefaultFont", 12, "bold")).grid(row=0, column=0, sticky="w")
         ttk.Button(header, text="Close", command=self.hide_settings, width=7).grid(row=0, column=1, sticky="e")
 
-<<<<<<< HEAD
         next_row = 1
         theme_section = ttk.LabelFrame(card, text="Themes")
         theme_section.grid(row=next_row, column=0, sticky="ew", pady=(12, 0))
-=======
-        theme_section = ttk.LabelFrame(card, text="Themes")
-        theme_section.grid(row=1, column=0, sticky="ew", pady=(12, 0))
->>>>>>> ebabf022
         theme_section.columnconfigure(0, weight=1)
 
         theme_controls = ttk.Frame(theme_section)
@@ -1246,14 +1201,8 @@
             self.theme_preview_container.columnconfigure(column, weight=1)
         self._build_theme_preview_widgets()
 
-<<<<<<< HEAD
-        next_row += 1
-        scan_section = ttk.LabelFrame(card, text="Scanning")
-        scan_section.grid(row=next_row, column=0, sticky="ew", pady=(16, 0))
-=======
         scan_section = ttk.LabelFrame(card, text="Scanning")
         scan_section.grid(row=2, column=0, sticky="ew", pady=(16, 0))
->>>>>>> ebabf022
         scan_section.columnconfigure(0, weight=1)
         ttk.Checkbutton(scan_section, text="Scan subfolders", variable=self.recurse_var).grid(row=0, column=0, sticky="w")
         ttk.Label(scan_section, text="Ignore extensions (comma separated)").grid(row=1, column=0, sticky="w", pady=(10, 2))
@@ -1261,28 +1210,8 @@
         ttk.Label(scan_section, text="Ignore names containing (comma separated)").grid(row=3, column=0, sticky="w", pady=(10, 2))
         ttk.Entry(scan_section, textvariable=self.ignore_names_var).grid(row=4, column=0, sticky="ew")
 
-<<<<<<< HEAD
-        if self.plugin_manager and self.plugin_manager.settings_sections:
-            next_row += 1
-            plugins_section = ttk.LabelFrame(card, text="Plugins")
-            plugins_section.grid(row=next_row, column=0, sticky="ew", pady=(16, 0))
-            plugins_section.columnconfigure(0, weight=1)
-            for index, (title, builder) in enumerate(self.plugin_manager.settings_sections):
-                panel = ttk.LabelFrame(plugins_section, text=title)
-                panel.grid(row=index, column=0, sticky="ew", pady=(6, 0))
-                panel.columnconfigure(0, weight=1)
-                try:
-                    builder(self, panel, self.plugin_manager.api)
-                except Exception as exc:
-                    self.log(f"Plugin settings error: {exc}")
-
-        actions = ttk.Frame(card)
-        next_row += 1
-        actions.grid(row=next_row, column=0, sticky="e", pady=(18, 0))
-=======
         actions = ttk.Frame(card)
         actions.grid(row=3, column=0, sticky="e", pady=(18, 0))
->>>>>>> ebabf022
         ttk.Button(actions, text="Done", command=self.hide_settings).grid(row=0, column=0)
 
         self.overlay.bind("<Escape>", lambda _e: self.hide_settings())
@@ -1351,12 +1280,6 @@
             pass
         self.after(16, self._pump_ui_queue)
 
-<<<<<<< HEAD
-    def schedule_refresh(self) -> None:
-        self._enqueue_ui(lambda: self._refresh_tree(preserve_selection=True))
-
-=======
->>>>>>> ebabf022
     def log(self, message: str) -> None:
         timestamp = time.strftime("%H:%M:%S")
         self.log_text.configure(state="normal")
@@ -1377,10 +1300,6 @@
         self.overlay.place_forget()
 
     def on_apply_theme(self) -> None:
-<<<<<<< HEAD
-        self._hide_tooltip()
-=======
->>>>>>> ebabf022
         self._build_style()
         palette = self._theme_cache
         self.log_text.configure(bg=palette.get("alt", "#1f2328"), fg=palette.get("fg", "#E6E6E6"))
@@ -1634,11 +1553,6 @@
                 "size": item.size_mb,
                 "tags": item.meta_tags,
                 "folder": item.target_folder,
-<<<<<<< HEAD
-                "dependency_status": item.dependency_status,
-                "dependency_detail": item.dependency_detail,
-=======
->>>>>>> ebabf022
             }
             for item in self.items
         ]
@@ -1653,30 +1567,6 @@
     # ------------------------------------------------------------------
     def _refresh_tree(self, preserve_selection: bool = False) -> None:
         selected = set(self.tree.selection()) if preserve_selection else set()
-<<<<<<< HEAD
-        self._hide_tooltip()
-        self.tree.delete(*self.tree.get_children())
-        self.items_by_path = {str(item.path): item for item in self.items}
-        counts: Dict[str, int] = {}
-        self._tooltip_payload = {}
-        for item in self.items:
-            counts[item.guess_type] = counts.get(item.guess_type, 0) + 1
-            value_map = {
-                "inc": "✓" if item.include else "",
-                "rel": os.path.dirname(item.relpath) or ".",
-                "name": pretty_display_name(item.name),
-                "size": f"{item.size_mb:.2f}",
-                "type": item.guess_type,
-                "target": item.target_folder,
-                "conf": f"{item.confidence:.2f}",
-                "linked": "🔗" if item.bundle else "",
-                "meta": item.meta_tags,
-                "notes": item.notes,
-            }
-            for plugin_column in self._plugin_columns:
-                value_map[plugin_column.column_id] = item.extras.get(plugin_column.column_id, "")
-            values = tuple(value_map.get(column, "") for column in self._column_order)
-=======
         self.tree.delete(*self.tree.get_children())
         self.items_by_path = {str(item.path): item for item in self.items}
         counts: Dict[str, int] = {}
@@ -1694,15 +1584,10 @@
                 item.meta_tags,
                 item.notes,
             )
->>>>>>> ebabf022
             iid = str(item.path)
             self.tree.insert("", "end", iid=iid, values=values)
             if iid in selected:
                 self.tree.selection_add(iid)
-<<<<<<< HEAD
-            self._tooltip_payload[iid] = dict(item.tooltips)
-=======
->>>>>>> ebabf022
         if self.items:
             topcats = sorted(counts.items(), key=lambda pair: -pair[1])[:4]
             fragment = ", ".join(f"{name}: {count}" for name, count in topcats)
@@ -1713,106 +1598,12 @@
 
     def _on_resize(self, _event: Optional[tk.Event] = None) -> None:
         total_width = self.tree.winfo_width() or 1200
-<<<<<<< HEAD
-        base_fixed = 40 + 220 + 70 + 170 + 200 + 60 + 80 + 180
-        plugin_fixed = sum(self.tree.column(col.column_id, option="width") for col in self._plugin_columns)
-        fixed = base_fixed + plugin_fixed
-=======
         fixed = 40 + 220 + 70 + 170 + 200 + 60 + 80 + 180
->>>>>>> ebabf022
         dynamic = max(300, total_width - fixed - 60)
         name_width = int(dynamic * 0.6)
         notes_width = int(dynamic * 0.4)
         self.tree.column("name", width=max(220, name_width))
         self.tree.column("notes", width=max(220, notes_width))
-<<<<<<< HEAD
-
-    # ------------------------------------------------------------------
-    # Tooltip helpers
-    # ------------------------------------------------------------------
-    def _schedule_tooltip(self, text: str, x: int, y: int) -> None:
-        if self._tooltip_after:
-            self.after_cancel(self._tooltip_after)
-        self._tooltip_after = self.after(400, lambda: self._show_tooltip(text, x, y))
-
-    def _show_tooltip(self, text: str, x: int, y: int) -> None:
-        if self._tooltip_after:
-            self.after_cancel(self._tooltip_after)
-            self._tooltip_after = None
-        if not text:
-            self._hide_tooltip()
-            return
-        if self._tooltip_window is None or not self._tooltip_window.winfo_exists():
-            self._tooltip_window = tk.Toplevel(self)
-            self._tooltip_window.wm_overrideredirect(True)
-            try:
-                self._tooltip_window.attributes("-topmost", True)
-            except Exception:
-                pass
-            palette = self._theme_cache or THEMES.get(self.theme_name.get(), THEMES["Dark Mode"])
-            self._tooltip_label = ttk.Label(
-                self._tooltip_window,
-                text=text,
-                background=palette.get("alt", "#333333"),
-                foreground=palette.get("fg", "#ffffff"),
-                relief="solid",
-                borderwidth=1,
-                padding=(6, 4),
-                wraplength=360,
-                justify="left",
-            )
-            self._tooltip_label.pack()
-        else:
-            if self._tooltip_label is not None:
-                self._tooltip_label.configure(text=text)
-        if self._tooltip_window is not None and self._tooltip_window.winfo_exists():
-            self._tooltip_window.update_idletasks()
-            self._tooltip_window.geometry(f"+{x}+{y}")
-
-    def _position_tooltip(self, x: int, y: int) -> None:
-        if self._tooltip_window is not None and self._tooltip_window.winfo_exists():
-            self._tooltip_window.geometry(f"+{x}+{y}")
-
-    def _hide_tooltip(self) -> None:
-        if self._tooltip_after:
-            self.after_cancel(self._tooltip_after)
-            self._tooltip_after = None
-        if self._tooltip_window is not None and self._tooltip_window.winfo_exists():
-            self._tooltip_window.destroy()
-        self._tooltip_window = None
-        self._tooltip_label = None
-        self._tooltip_target = ("", "")
-
-    def _on_tree_motion(self, event: tk.Event) -> None:
-        row = self.tree.identify_row(event.y)
-        column_token = self.tree.identify_column(event.x)
-        if not row or not column_token:
-            self._hide_tooltip()
-            return
-        try:
-            index = int(column_token.replace("#", "")) - 1
-        except ValueError:
-            self._hide_tooltip()
-            return
-        if index < 0 or index >= len(self._column_order):
-            self._hide_tooltip()
-            return
-        column_id = self._column_order[index]
-        tooltip_map = self._tooltip_payload.get(row, {})
-        text = tooltip_map.get(column_id, "")
-        if not text:
-            self._hide_tooltip()
-            return
-        target = (row, column_id)
-        pointer_x = event.x_root + 12
-        pointer_y = event.y_root + 18
-        if target == self._tooltip_target and self._tooltip_window is not None:
-            self._position_tooltip(pointer_x, pointer_y)
-            return
-        self._tooltip_target = target
-        self._schedule_tooltip(text, pointer_x, pointer_y)
-=======
->>>>>>> ebabf022
 # ---------------------------------------------------------------------------
 # Entry points and self-test
 # ---------------------------------------------------------------------------
@@ -1845,8 +1636,6 @@
 
 
 if __name__ == "__main__":
-<<<<<<< HEAD
-=======
     main()
 # Sims4 Mod Sorter — single file
 # Python 3.10+
@@ -3496,5 +3285,4 @@
     app.mainloop()
 
 if __name__ == "__main__":
->>>>>>> ebabf022
     main()