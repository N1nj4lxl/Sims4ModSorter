"""Sims4 Mod Sorter
<<<<<<< HEAD
===================
=======
>>>>>>> 112ed5bd

Refined single-file application with a cleaned scan pipeline, stable plugin hooks,
thread-safe Tk interactions, and offline heuristics. Python 3.10+ only.
"""
from __future__ import annotations

import importlib.util
import json
import multiprocessing
import os
import queue
import re
import shutil
import subprocess
import sys
import threading
import time
import zipfile
<<<<<<< HEAD
import traceback
=======
>>>>>>> 112ed5bd
from dataclasses import dataclass, field
from pathlib import Path
from typing import Callable, Dict, Iterable, Iterator, List, Optional, Sequence, Tuple

import tkinter as tk
from tkinter import filedialog, ttk

<<<<<<< HEAD
from launch_utils import UpdateResult, check_for_update, get_local_version, log_launch_event
=======
>>>>>>> 112ed5bd

# ---------------------------------------------------------------------------
# Data model
# ---------------------------------------------------------------------------

@dataclass(slots=True)
class FileItem:
    path: Path
    name: str
    ext: str
    size_mb: float
    relpath: str
    guess_type: str
    confidence: float
    notes: str
    include: bool = True
    target_folder: str = "Unsorted"
    bundle: str = ""
    meta_tags: str = ""
    dependency_status: str = ""
    dependency_detail: str = ""
    extras: Dict[str, str] = field(default_factory=dict)
    tooltips: Dict[str, str] = field(default_factory=dict)


@dataclass(slots=True)
class ScanResult:
    items: List[FileItem]
    total_files: int
    errors: List[str] = field(default_factory=list)


# ---------------------------------------------------------------------------
# Classification constants
# ---------------------------------------------------------------------------

CATEGORY_ORDER: List[str] = [
    "Script Mod",
    "Adult Script",
    "Adult Gameplay",
    "Adult Animation",
    "Adult Pose",
    "Adult CAS",
    "Adult BuildBuy",
    "Adult Override",
    "Adult Other",
    "Gameplay Tuning",
    "CAS Hair",
    "CAS Clothing",
    "CAS Makeup",
    "CAS Skin",
    "CAS Eyes",
    "CAS Accessories",
    "BuildBuy Object",
    "BuildBuy Recolour",
    "Animation",
    "Preset",
    "Pose",
    "Slider",
    "World",
    "Override",
    "Utility Tool",
    "Archive",
    "Other",
    "Unknown",
]

CATEGORY_INDEX: Dict[str, int] = {name: idx for idx, name in enumerate(CATEGORY_ORDER)}

DEFAULT_FOLDER_MAP: Dict[str, str] = {
    "Adult Script": "Adult - Scripts",
    "Adult Gameplay": "Adult - Gameplay",
    "Adult Animation": "Adult - Animations",
    "Adult Pose": "Adult - Poses",
    "Adult CAS": "Adult - CAS",
    "Adult BuildBuy": "Adult - Objects",
    "Adult Override": "Adult - Overrides",
    "Adult Other": "Adult - Other",
    "Script Mod": "Script Mods",
    "Gameplay Tuning": "Gameplay Mods",
    "CAS Hair": "CAS Hair",
    "CAS Clothing": "CAS Clothing",
    "CAS Makeup": "CAS Makeup",
    "CAS Skin": "CAS Skin",
    "CAS Eyes": "CAS Eyes",
    "CAS Accessories": "CAS Accessories",
    "BuildBuy Object": "BuildBuy Objects",
    "BuildBuy Recolour": "BuildBuy Recolours",
    "Animation": "Animations",
    "Preset": "Presets",
    "Pose": "Poses",
    "Slider": "Sliders",
    "World": "World",
    "Override": "Overrides",
    "Utility Tool": "Utilities",
    "Archive": "Archives",
    "Other": "Other",
    "Unknown": "Unsorted",
}

PACKAGE_EXTS = {".package"}
SCRIPT_EXTS = {".ts4script", ".t4script"}
ARCHIVE_EXTS = {".zip", ".rar", ".7z"}
SUPPORTED_EXTS = PACKAGE_EXTS | SCRIPT_EXTS | ARCHIVE_EXTS | {
    ".txt",
    ".cfg",
    ".ini",
    ".log",
    ".jpg",
    ".png",
    ".jpeg",
    ".bat",
    ".cmd",
    ".rtf",
}

TYPE_IDS: Dict[int, str] = {
    0x034AEECB: "CASP",
    0x319E4F1D: "COBJ/OBJD",
    0x02D5DF13: "JAZZ",
    0x220557DA: "STBL",
    0x015A1849: "GEOM",
    0x01661233: "MODL",
    0x01D10F34: "MLOD",
    0x0354796A: "TONE",
    0x067CAA11: "BGEO",
    0x00B2D882: "IMG",
}


# ---------------------------------------------------------------------------
# Adult vocabulary (offline)
# ---------------------------------------------------------------------------

ADULT_WORDS_BASE: Tuple[str, ...] = (
    "wickedwhims",
    "turbodriver",
    "basemental",
    "nisa",
    "wild_guy",
    "wildguy",
    "nsfw",
    "porn",
    "sex",
    "sexual",
    "kinky",
    "nude",
    "naked",
    "strip",
    "lapdance",
    "prostitution",
    "genital",
    "penis",
    "vagina",
    "condom",
    "condoms",
    "sheath",
    "dildo",
    "vibrator",
    "plug",
    "buttplug",
    "cum",
    "orgasm",
    "bdsm",
    "fetish",
    "lingerie",
    "nipple",
    "areola",
    "sperm",
    "spermicide",
    "lubricant",
    "aphrodisiac",
    "escort",
    "brothel",
    "latex",
    "polyurethane",
    "polyisoprene",
    "birthcontrol",
    "durex",
    "trojan",
    "std",
    "sti",
)

ADULT_WORDS: set[str] = set(ADULT_WORDS_BASE)


def _load_adult_words_override() -> None:
    override_path = Path(__file__).with_name("adult_words.json")
    if not override_path.exists():
        return
    try:
        data = json.loads(override_path.read_text(encoding="utf-8"))
    except Exception:
        return
    if isinstance(data, dict):
        words = data.get("words", [])
    else:
        words = data
    if isinstance(words, Sequence):
        for word in words:
            if isinstance(word, str) and word.strip():
                ADULT_WORDS.add(word.strip().lower())


_load_adult_words_override()


# ---------------------------------------------------------------------------
# Theme registry
# ---------------------------------------------------------------------------

THEMES: Dict[str, Dict[str, str]] = {
    "Dark Mode": {"bg": "#111316", "fg": "#E6E6E6", "alt": "#161A1E", "accent": "#4C8BF5", "sel": "#2A2F3A"},
    "Slightly Dark Mode": {"bg": "#14161a", "fg": "#EAEAEA", "alt": "#1b1e24", "accent": "#6AA2FF", "sel": "#2f3642"},
    "Light Mode": {"bg": "#FAFAFA", "fg": "#1f2328", "alt": "#FFFFFF", "accent": "#316DCA", "sel": "#E8F0FE"},
    "High Contrast Mode": {"bg": "#000000", "fg": "#FFFFFF", "alt": "#000000", "accent": "#FFD400", "sel": "#333333"},
    "Pink Holiday": {"bg": "#1a1216", "fg": "#FFE7F3", "alt": "#23171e", "accent": "#FF5BA6", "sel": "#3a1f2c"},
}

# ---------------------------------------------------------------------------
# Plugin system
# ---------------------------------------------------------------------------

USER_MODS_DIR: Path = Path(__file__).resolve().with_name("user_mods")


class PluginMessageBus:
    def __init__(self) -> None:
        self._lock = threading.Lock()
        self._messages: Dict[str, List[Tuple[str, str]]] = {"boot": [], "runtime": []}

    def post(self, channel: str, level: str, message: str) -> None:
        if channel not in self._messages:
            return
        with self._lock:
            self._messages[channel].append((level, message))

    def drain(self, channel: str) -> List[Tuple[str, str]]:
        if channel not in self._messages:
            return []
        with self._lock:
            messages = list(self._messages[channel])
            self._messages[channel].clear()
        return messages


@dataclass(slots=True)
class PluginColumn:
    column_id: str
    heading: str
    width: int
    anchor: str


class ModAPI:
    """API exposed to user mods."""

    def __init__(self, manager: "PluginManager") -> None:
        self._manager = manager

    def register_pre_scan_hook(self, func: Callable[[Dict[str, object], "ModAPI"], None]) -> None:
        if callable(func):
            self._manager.pre_scan_hooks.append(func)

    def register_post_scan_hook(self, func: Callable[[List[FileItem], Dict[str, object], "ModAPI"], None]) -> None:
        if callable(func):
            self._manager.post_scan_hooks.append(func)

    def register_theme(self, name: str, palette: Dict[str, str]) -> None:
        required = {"bg", "fg", "alt", "accent", "sel"}
        if not name or not isinstance(palette, dict) or not required.issubset(palette):
            self._manager.message_bus.post("boot", "warn", f"Theme registration skipped for '{name or '?'}'")
            return
        THEMES[name] = {key: palette[key] for key in required}
        self._manager.message_bus.post("boot", "info", f"Theme registered: {name}")

    def log(self, message: str, level: str = "info") -> None:
        self._manager.message_bus.post("runtime", level, message)

    @property
    def app(self) -> Optional["Sims4ModSorterApp"]:
        return getattr(self._manager, "app", None)

    def register_column(self, column_id: str, heading: str, *, width: int = 80, anchor: str = "center") -> None:
        if not column_id or not heading:
            return
        self._manager.register_column(column_id, heading, width, anchor)

    def register_settings_section(
        self, title: str, builder: Callable[["Sims4ModSorterApp", ttk.Frame, "ModAPI"], None]
    ) -> None:
        if callable(builder) and title:
            self._manager.settings_sections.append((title, builder))

    def request_refresh(self) -> None:
        app = self.app
        if app is not None:
            app.schedule_refresh()


class PluginManager:
    def __init__(self, mods_dir: Path, message_bus: Optional[PluginMessageBus] = None) -> None:
        self.mods_dir = mods_dir
        self.pre_scan_hooks: List[Callable[[Dict[str, object], ModAPI], None]] = []
        self.post_scan_hooks: List[Callable[[List[FileItem], Dict[str, object], ModAPI], None]] = []
        self.message_bus = message_bus or PluginMessageBus()
        self.api = ModAPI(self)
        self.columns: Dict[str, PluginColumn] = {}
        self.column_order: List[str] = []
        self.settings_sections: List[Tuple[str, Callable[["Sims4ModSorterApp", ttk.Frame, ModAPI], None]]] = []
        self.app: Optional["Sims4ModSorterApp"] = None

    def attach_app(self, app: "Sims4ModSorterApp") -> None:
        self.app = app

    def load(self) -> None:
        self.mods_dir.mkdir(parents=True, exist_ok=True)
        for entry in sorted(self.mods_dir.iterdir(), key=lambda p: p.name.lower()):
            manifest: Dict[str, object]
            module_path: Path
            if entry.is_dir():
                manifest_path = entry / "mod.json"
                if manifest_path.exists():
                    try:
                        manifest = json.loads(manifest_path.read_text(encoding="utf-8"))
                    except Exception as exc:
                        self.message_bus.post("boot", "error", f"Failed to parse {manifest_path.name}: {exc}")
                        continue
                else:
                    manifest = {"name": entry.name, "entry": "mod.py", "enabled": True, "callable": "register"}
                module_path = entry / str(manifest.get("entry", "mod.py"))
            else:
                manifest = {"name": entry.stem, "entry": entry.name, "enabled": True, "callable": "register"}
                module_path = entry
            self._load_manifest(manifest, module_path)

    def _load_manifest(self, manifest: Dict[str, object], module_path: Path) -> None:
        name = str(manifest.get("name") or module_path.stem)
        if not manifest.get("enabled", True):
            self.message_bus.post("boot", "info", f"Skipping disabled mod: {name}")
            return
        if not module_path.exists():
            self.message_bus.post("boot", "error", f"Missing entry for {name}: {module_path.name}")
            return
        module_name = re.sub(r"[^0-9A-Za-z_]+", "_", manifest.get("import_name", name))
        try:
            spec = importlib.util.spec_from_file_location(module_name, module_path)
            if spec is None or spec.loader is None:
                raise ImportError("spec creation failed")
            module = importlib.util.module_from_spec(spec)
            sys.modules[module_name] = module
            spec.loader.exec_module(module)
        except Exception as exc:
            self.message_bus.post("boot", "error", f"Failed to import {name}: {exc}")
            return
        callable_name = str(manifest.get("callable", "register"))
        register = getattr(module, callable_name, None)
        if not callable(register):
            self.message_bus.post("boot", "warn", f"Mod '{name}' missing callable '{callable_name}'")
            return
        try:
            register(self.api)
        except Exception as exc:
            self.message_bus.post("boot", "error", f"Mod '{name}' failed during register: {exc}")
            return
        self.message_bus.post("boot", "info", f"Loaded mod: {name}")

    def run_pre_scan(self, context: Dict[str, object]) -> None:
        for hook in list(self.pre_scan_hooks):
            try:
                hook(context, self.api)
            except Exception as exc:
                self.message_bus.post("runtime", "error", f"Pre-scan hook error: {exc}")

    def run_post_scan(self, items: List[FileItem], context: Dict[str, object]) -> None:
        for hook in list(self.post_scan_hooks):
            try:
                hook(items, context, self.api)
            except Exception as exc:
                self.message_bus.post("runtime", "error", f"Post-scan hook error: {exc}")

    def register_column(self, column_id: str, heading: str, width: int, anchor: str) -> None:
        normalized = column_id.strip()
        if not normalized:
            return
        if normalized in self.columns:
            return
        self.columns[normalized] = PluginColumn(normalized, heading, width, anchor)
        self.column_order.append(normalized)

    def get_columns(self) -> List[PluginColumn]:
        return [self.columns[column_id] for column_id in self.column_order if column_id in self.columns]


def load_user_mods() -> PluginManager:
    manager = PluginManager(USER_MODS_DIR)
    try:
        manager.load()
    except Exception as exc:
        manager.message_bus.post("boot", "error", f"Mod loading aborted: {exc}")
    return manager


def flush_plugin_messages(app, channel: str) -> None:
    manager = getattr(app, "plugin_manager", None)
    if not isinstance(manager, PluginManager):
        return
    prefix = {"error": "Mod error", "warn": "Mod warning", "info": "Mod"}
    for level, message in manager.message_bus.drain(channel):
        if not message:
            continue
        tag = prefix.get(level, "Mod")
        app.log(f"{tag}: {message}")


# ---------------------------------------------------------------------------
# Utility helpers
# ---------------------------------------------------------------------------


def human_mb(nbytes: int) -> float:
    return round(nbytes / (1024 * 1024), 2)


def get_default_mods_path() -> str:
    home = Path.home()
    candidates = [
        home / "Documents" / "Electronic Arts" / "The Sims 4" / "Mods",
        home / "OneDrive" / "Documents" / "Electronic Arts" / "The Sims 4" / "Mods",
    ]
    for candidate in candidates:
        if candidate.is_dir():
            return str(candidate)
    return str(candidates[0])


_NAT_SORT_RE = re.compile(r"(\d+)")


def _natural_key(value: str) -> Tuple[object, ...]:
    parts = _NAT_SORT_RE.split(value.lower())
    out: List[object] = []
    for part in parts:
        out.append(int(part) if part.isdigit() else part)
    return tuple(out)


def pretty_display_name(filename: str) -> str:
    base = re.sub(r"\.[^.]+$", "", filename)
    base = re.sub(r"[_\-]+", " ", base)
    base = re.sub(r"\s+", " ", base).strip()
    tokens: List[str] = []
    for token in base.split(" "):
        if len(token) <= 4 and token.isupper():
            tokens.append(token)
        else:
            tokens.append(token[:1].upper() + token[1:])
    return " ".join(tokens)


def normalize_key(filename: str) -> str:
    base = re.sub(r"\.[^.]+$", "", filename)
    base = re.sub(r"\[[^\]]+\]", "", base)
    base = re.sub(r"[_\-\s]+", "", base)
    base = re.sub(r"[^a-zA-Z0-9]+", "", base)
    return base.lower()

# ---------------------------------------------------------------------------
# Classification logic
# ---------------------------------------------------------------------------

_KEYWORD_MAP: Tuple[Tuple[str, str], ...] = (
    ("ui cheats", "Script Mod"),
    ("uicheats", "Script Mod"),
    ("mccc", "Script Mod"),
    ("mc command", "Script Mod"),
    ("command center", "Script Mod"),
    ("top", "CAS Clothing"),
    ("bottom", "CAS Clothing"),
    ("shirt", "CAS Clothing"),
    ("dress", "CAS Clothing"),
    ("skirt", "CAS Clothing"),
    ("pants", "CAS Clothing"),
    ("trousers", "CAS Clothing"),
    ("shorts", "CAS Clothing"),
    ("jacket", "CAS Clothing"),
    ("coat", "CAS Clothing"),
    ("jeans", "CAS Clothing"),
    ("legging", "CAS Clothing"),
    ("heels", "CAS Clothing"),
    ("boots", "CAS Clothing"),
    ("sneaker", "CAS Clothing"),
    ("shoe", "CAS Clothing"),
    ("hair", "CAS Hair"),
    ("ponytail", "CAS Hair"),
    ("bun", "CAS Hair"),
    ("brow", "CAS Accessories"),
    ("lash", "CAS Accessories"),
    ("eyelash", "CAS Accessories"),
    ("makeup", "CAS Makeup"),
    ("lipstick", "CAS Makeup"),
    ("blush", "CAS Makeup"),
    ("eyeliner", "CAS Makeup"),
    ("skinoverlay", "CAS Skin"),
    ("overlay", "CAS Skin"),
    ("tattoo", "CAS Skin"),
    ("freckle", "CAS Skin"),
    ("scar", "CAS Skin"),
    ("eyes", "CAS Eyes"),
    ("iris", "CAS Eyes"),
    ("eyeglass", "CAS Accessories"),
    ("spectacle", "CAS Accessories"),
    ("sunglass", "CAS Accessories"),
    ("eyewear", "CAS Accessories"),
    ("goggle", "CAS Accessories"),
    ("ring", "CAS Accessories"),
    ("necklace", "CAS Accessories"),
    ("earring", "CAS Accessories"),
    ("piercing", "CAS Accessories"),
    ("nails", "CAS Accessories"),
    ("glove", "CAS Accessories"),
    ("tail", "CAS Accessories"),
    ("recolor", "BuildBuy Recolour"),
    ("recolour", "BuildBuy Recolour"),
    ("swatch", "BuildBuy Recolour"),
    ("object", "BuildBuy Object"),
    ("clutter", "BuildBuy Object"),
    ("deco", "BuildBuy Object"),
    ("furniture", "BuildBuy Object"),
    ("sofa", "BuildBuy Object"),
    ("chair", "BuildBuy Object"),
    ("table", "BuildBuy Object"),
    ("bed", "BuildBuy Object"),
    ("animation", "Animation"),
    ("anim_", "Animation"),
    ("pose", "Pose"),
    ("preset", "Preset"),
    ("slider", "Slider"),
    ("world", "World"),
    ("override", "Override"),
    ("utility", "Utility Tool"),
    ("tool", "Utility Tool"),
)

_SCRIPT_HINTS = ("script", "ts4script", "py", "python")


def _tokenise(name: str) -> Tuple[str, ...]:
    base = re.sub(r"\.[^.]+$", "", name.lower())
    base = re.sub(r"[^a-z0-9]+", " ", base)
    return tuple(token for token in base.split(" ") if token)


def _keyword_matches(keyword: str, tokens: Tuple[str, ...], joined: str) -> bool:
    if keyword.endswith("_"):
        prefix = keyword.rstrip("_")
        return any(token.startswith(prefix) for token in tokens)
    if " " in keyword:
        return f" {keyword} " in joined
    for token in tokens:
        if token == keyword:
            return True
        if len(keyword) >= 4 and keyword in token:
            return True
        if len(keyword) <= 3 and token.endswith(keyword):
            return True
    return False


def guess_type_for_name(name: str) -> Tuple[str, Tuple[str, ...]]:
    tokens = _tokenise(name)
    joined = " " + " ".join(tokens) + " "
    adult = any(token in ADULT_WORDS for token in tokens)
    for keyword, category in _KEYWORD_MAP:
        if _keyword_matches(keyword, tokens, joined):
            result = category
            if adult and not result.startswith("Adult"):
                if result.startswith("CAS"):
                    result = "Adult CAS"
                elif result.startswith("BuildBuy"):
                    result = "Adult BuildBuy"
                elif result in {"Animation", "Pose"}:
                    result = "Adult Animation" if result == "Animation" else "Adult Pose"
                elif result == "Override":
                    result = "Adult Override"
                else:
                    result = "Adult Other"
            return result, tuple(sorted(set(tokens)))
    return ("Adult Other" if adult else "Unknown"), tuple(sorted(set(tokens)))


def _guess_from_name(name: str, ext: str) -> Tuple[str, float, str, Tuple[str, ...]]:
    tokens = _tokenise(name)
    joined = " " + " ".join(tokens) + " "
    words = set(tokens)
    adult = any(word in ADULT_WORDS for word in words)
    tags = tuple(sorted(words))
    lowered = name.lower()
    if ext in SCRIPT_EXTS or any(hint in lowered for hint in _SCRIPT_HINTS):
        cat = "Adult Script" if adult else "Script Mod"
        return cat, 0.9, "Script-like extension", tags
    if ext in ARCHIVE_EXTS:
        cat = "Adult Other" if adult else "Archive"
        return cat, 0.6, "Archive container", tags
    if ext == ".package":
        for keyword, category in _KEYWORD_MAP:
            if _keyword_matches(keyword, tokens, joined) or keyword in lowered:
                if adult and not category.startswith("Adult"):
                    if category.startswith("CAS"):
                        category = "Adult CAS"
                    elif category.startswith("BuildBuy"):
                        category = "Adult BuildBuy"
                    elif category.startswith("Animation"):
                        category = "Adult Animation"
                    elif category == "Pose":
                        category = "Adult Pose"
                    elif category == "Override":
                        category = "Adult Override"
                    else:
                        category = "Adult Other"
                return category, 0.7, f"Keyword '{keyword}'", tags
        return ("Adult Other" if adult else "Other"), 0.4, "Package (no keyword match)", tags
    if ext in {".txt", ".cfg", ".ini", ".log"}:
        return ("Adult Other" if adult else "Utility Tool"), 0.4, "Utility/config file", tags
    if adult:
        return "Adult Other", 0.5, "Adult keyword", tags
    return "Unknown", 0.3, "Unrecognised extension", tags


def _u32(blob: bytes, offset: int) -> int:
    return int.from_bytes(blob[offset : offset + 4], "little", signed=False)


def dbpf_scan_types(path: Path) -> Dict[int, int]:
    result: Dict[int, int] = {}
    try:
        with path.open("rb") as fh:
            head = fh.read(96)
            if len(head) < 96 or head[:4] != b"DBPF":
                return result
            try:
                count = _u32(head, 0x20)
                index_pos = _u32(head, 0x40)
            except Exception:
                return result
            if not count or not index_pos:
                return result
            fh.seek(index_pos)
            flags = int.from_bytes(fh.read(4), "little")
            flagged_slots = [idx for idx in range(8) if (flags >> idx) & 1]
            header_vals = [int.from_bytes(fh.read(4), "little") for _ in flagged_slots]
            per_entry = 8 - len(flagged_slots)
            for _ in range(count):
                entry_vals = [int.from_bytes(fh.read(4), "little") for _ in range(per_entry)]
                vals: Dict[int, int] = {}
                hi = 0
                mi = 0
                for slot in range(8):
                    if slot in flagged_slots:
                        vals[slot] = header_vals[hi]
                        hi += 1
                    else:
                        vals[slot] = entry_vals[mi]
                        mi += 1
                rtype = vals.get(0)
                if rtype is None:
                    continue
                result[rtype] = result.get(rtype, 0) + 1
    except Exception:
        return {}
    return result


def classify_from_types(types: Dict[int, int], filename: str, adult_hint: bool) -> Tuple[str, float, str, Tuple[str, ...]]:
    if not types:
        return ("Adult Other" if adult_hint else "Unknown"), 0.5, "No DBPF index", tuple()
    tags = tuple(TYPE_IDS.get(t, hex(t)) for t in sorted(types))
    notes = ", ".join(f"{TYPE_IDS.get(t, hex(t))}:{c}" for t, c in types.items())
    has = types.__contains__
    lower = filename.lower()
    if has(0x034AEECB):
        if adult_hint:
            return "Adult CAS", 0.9, notes, tags
        if any(key in lower for key in ("hair", "ponytail", "bun", "brow", "lash")):
            return "CAS Hair", 0.85, notes, tags
        if any(key in lower for key in ("lip", "liner", "blush", "makeup")):
            return "CAS Makeup", 0.85, notes, tags
        if any(key in lower for key in ("skin", "overlay", "tattoo", "freckle")):
            return "CAS Skin", 0.85, notes, tags
        if any(key in lower for key in ("eye", "iris")):
            return "CAS Eyes", 0.85, notes, tags
        if any(key in lower for key in ("ring", "necklace", "ear", "nail", "piercing", "tail")):
            return "CAS Accessories", 0.85, notes, tags
        return "CAS Clothing", 0.85, notes, tags
    if has(0x319E4F1D) or has(0x015A1849) or has(0x01661233) or has(0x01D10F34):
        return ("Adult BuildBuy" if adult_hint else "BuildBuy Object"), 0.85, notes, tags
    if has(0x0354796A):
        return ("Adult CAS" if adult_hint else "CAS Skin"), 0.85, notes, tags
    if has(0x02D5DF13):
        return ("Adult Animation" if adult_hint else "Animation"), 0.85, notes, tags
    if has(0x220557DA):
        return ("Adult Gameplay" if adult_hint else "Gameplay Tuning"), 0.75, notes, tags
    return ("Adult Other" if adult_hint else "Other"), 0.6, notes, tags


def refine_with_metadata(path: Path, current: Tuple[str, float, str, Tuple[str, ...]]) -> Tuple[str, float, str, Tuple[str, ...]]:
    category, confidence, notes, tags = current
    if path.suffix.lower() not in PACKAGE_EXTS:
        return category, confidence, notes, tags
    adult_hint = any(token in ADULT_WORDS for token in _tokenise(path.name))
    types = dbpf_scan_types(path)
    if not types:
        return category, confidence, notes, tags
    new_category, new_confidence, new_notes, new_tags = classify_from_types(types, path.name, adult_hint)
    if new_confidence >= confidence:
        return new_category, new_confidence, new_notes, new_tags
    merged_notes = f"{notes}; {new_notes}" if notes else new_notes
    merged_tags = tags or new_tags
    return category, confidence, merged_notes, merged_tags


# ---------------------------------------------------------------------------
# Scanning
# ---------------------------------------------------------------------------

ProgressCallback = Callable[[int, int, Path, str], None]


def _iter_files(root: Path, recurse: bool) -> Iterator[Path]:
    if recurse:
        for base, _, files in os.walk(root):
            base_path = Path(base)
            for name in files:
                yield base_path / name
    else:
        with os.scandir(root) as entries:
            for entry in entries:
                if entry.is_file():
                    yield Path(entry.path)


def scan_folder(
    root: Path,
    *,
    folder_map: Optional[Dict[str, str]] = None,
    recurse: bool = True,
    ignore_exts: Optional[Iterable[str]] = None,
    ignore_names: Optional[Iterable[str]] = None,
    progress_cb: Optional[ProgressCallback] = None,
) -> ScanResult:
    root = Path(root)
    if not root.is_dir():
        return ScanResult([], 0, ["Folder not found"])
    folder_map = folder_map or DEFAULT_FOLDER_MAP
    ignore_exts_set = {
        (ext.lower() if ext.startswith(".") else f".{ext.lower()}")
        for ext in (ignore_exts or [])
        if isinstance(ext, str) and ext.strip()
    }
    ignore_names_tokens = [token.lower() for token in (ignore_names or []) if isinstance(token, str) and token.strip()]
    items: List[FileItem] = []
    errors: List[str] = []
    candidates = list(_iter_files(root, recurse))
    total = len(candidates)
    for index, path in enumerate(candidates, start=1):
        name = path.name
        ext = path.suffix.lower()
        lowered = name.lower()
        if ignore_exts_set and ext in ignore_exts_set:
            if progress_cb:
                progress_cb(index, total, path, "ignored")
            continue
        if ignore_names_tokens and any(token in lowered for token in ignore_names_tokens):
            if progress_cb:
                progress_cb(index, total, path, "ignored")
            continue
        try:
            size = human_mb(path.stat().st_size)
        except OSError as exc:
            errors.append(f"stat failed for {name}: {exc}")
            if progress_cb:
                progress_cb(index, total, path, "error")
            continue
        initial = _guess_from_name(name, ext)
        refined = refine_with_metadata(path, initial)
        category, confidence, notes, tags = refined
        target_folder = folder_map.get(category, folder_map.get("Unknown", "Unsorted"))
        relpath = str(path.relative_to(root)) if path != root else name
        items.append(
            FileItem(
                path=path,
                name=name,
                ext=ext,
                size_mb=size,
                relpath=relpath,
                guess_type=category,
                confidence=confidence,
                notes=notes,
                target_folder=target_folder,
                include=True,
                meta_tags=", ".join(tags),
            )
        )
        if progress_cb:
            progress_cb(index, total, path, "scanned")
    items.sort(
        key=lambda item: (
            CATEGORY_INDEX.get(item.guess_type, len(CATEGORY_ORDER)),
            _natural_key(os.path.dirname(item.relpath) or "."),
            _natural_key(item.name),
        )
    )
    return ScanResult(items, total, errors)

# ---------------------------------------------------------------------------
# Bundling and move helpers
# ---------------------------------------------------------------------------

LOG_NAME = ".sims4_modsorter_moves.json"


def bundle_scripts_and_packages(items: Sequence[FileItem], folder_map: Dict[str, str]) -> Dict[str, int]:
    script_lookup: Dict[str, FileItem] = {}
    for item in items:
        if item.ext in SCRIPT_EXTS and item.guess_type in {"Script Mod", "Adult Script"}:
            script_lookup[normalize_key(item.name)] = item
    linked = 0
    for item in items:
        if item.ext == ".package":
            key = normalize_key(item.name)
            if key in script_lookup:
                item.bundle = key
                item.target_folder = script_lookup[key].target_folder
                if "paired with script" not in item.notes:
                    suffix = "; paired with script" if item.notes else "paired with script"
                    item.notes = f"{item.notes}{suffix}" if item.notes else "paired with script"
                linked += 1
    return {"scripts": len(script_lookup), "linked": linked}


def ensure_folder(path: Path) -> None:
    path.mkdir(parents=True, exist_ok=True)


def perform_moves(items: Sequence[FileItem], mods_root: Path) -> Tuple[int, int, List[Tuple[Path, Path, str]], List[Dict[str, str]]]:
    moved = 0
    skipped = 0
    collisions: List[Tuple[Path, Path, str]] = []
    moves_log: List[Dict[str, str]] = []
    for item in items:
        if not item.include:
            skipped += 1
            continue
        destination_dir = mods_root / item.target_folder
        ensure_folder(destination_dir)
        destination = destination_dir / item.name
        try:
            if destination.resolve() == item.path.resolve():
                skipped += 1
                continue
        except Exception:
            pass
        if destination.exists():
            collisions.append((item.path, destination, "name collision"))
            skipped += 1
            continue
        try:
            shutil.move(str(item.path), str(destination))
            moved += 1
            moves_log.append({"from": str(item.path), "to": str(destination)})
        except Exception as exc:
            collisions.append((item.path, destination, f"move error: {exc}"))
            skipped += 1
    return moved, skipped, collisions, moves_log


def save_moves_log(mods_root: Path, moves: List[Dict[str, str]]) -> None:
    if not moves:
        return
    log_path = mods_root / LOG_NAME
    try:
        if log_path.exists():
            history = json.loads(log_path.read_text(encoding="utf-8"))
            if not isinstance(history, list):
                history = []
        else:
            history = []
    except Exception:
        history = []
    history.append({"ts": time.time(), "moves": moves})
    try:
        log_path.write_text(json.dumps(history, indent=2), encoding="utf-8")
    except Exception:
        pass


def undo_last_moves(mods_root: Path) -> Tuple[int, int, List[str]]:
    log_path = mods_root / LOG_NAME
    if not log_path.exists():
        return 0, 0, ["No log found"]
    try:
        history = json.loads(log_path.read_text(encoding="utf-8"))
        if not isinstance(history, list) or not history:
            return 0, 0, ["No moves recorded"]
    except Exception:
        return 0, 0, ["Log unreadable"]
    last = history.pop()
    moves = last.get("moves", []) if isinstance(last, dict) else []
    undone = 0
    failed = 0
    errors: List[str] = []
    for move in reversed(moves):
        src = Path(move.get("to", ""))
        dst = Path(move.get("from", ""))
        if not src:
            continue
        try:
            if not src.exists():
                errors.append(f"Missing {src.name} to undo")
                failed += 1
                continue
            ensure_folder(dst.parent)
            if dst.exists():
                errors.append(f"Collision on undo for {dst.name}")
                failed += 1
                continue
            shutil.move(str(src), str(dst))
            undone += 1
        except Exception as exc:
            errors.append(f"Undo error for {src.name}: {exc}")
            failed += 1
    try:
        log_path.write_text(json.dumps(history, indent=2), encoding="utf-8")
    except Exception:
        pass
    return undone, failed, errors


# ---------------------------------------------------------------------------
# Tk application
# ---------------------------------------------------------------------------


class Sims4ModSorterApp(tk.Tk):
    def __init__(self) -> None:
        super().__init__()
        self.title("Sims4 Mod Sorter")
        self.geometry("1280x860")
        self.minsize(1100, 740)
        self.resizable(True, True)

<<<<<<< HEAD
        self.app_version = get_local_version("mod_sorter")

=======
>>>>>>> 112ed5bd
        self.folder_map: Dict[str, str] = DEFAULT_FOLDER_MAP.copy()
        self.recurse_var = tk.BooleanVar(value=True)
        self.ignore_exts_var = tk.StringVar(value=".log,.cfg,.txt,.html")
        self.ignore_names_var = tk.StringVar(value="thumbcache,desktop.ini,resource.cfg")
        self.theme_name = tk.StringVar(value="Dark Mode")
        self.mods_root = tk.StringVar(value=get_default_mods_path())

        self.items: List[FileItem] = []
        self.items_by_path: Dict[str, FileItem] = {}
        self.scan_errors: List[str] = []
        self.plugin_manager = load_user_mods()
        self._plugin_columns: List[PluginColumn] = []
        if self.plugin_manager:
            self.plugin_manager.attach_app(self)
            self._plugin_columns = self.plugin_manager.get_columns()

        self.status_var = tk.StringVar(value="Ready")
        self.summary_var = tk.StringVar(value="No plan yet")

        self._ui_queue: "queue.Queue[Callable[[], None]]" = queue.Queue()
        self._theme_cache: Dict[str, str] = {}
        self._column_order: List[str] = []
        self._tooltip_payload: Dict[str, Dict[str, str]] = {}
        self._tooltip_window: Optional[tk.Toplevel] = None
        self._tooltip_label: Optional[tk.Label] = None
        self._tooltip_after: Optional[str] = None
        self._tooltip_target: Tuple[str, str] = ("", "")

        self._build_style()
        self._build_ui()
        self._build_settings_overlay()
        self.after(16, self._pump_ui_queue)
        self._report_mod_boot_messages()
<<<<<<< HEAD
        self._start_update_check()
=======
>>>>>>> 112ed5bd

    # ------------------------------------------------------------------
    # Compatibility shims
    # ------------------------------------------------------------------
    def _report_mod_boot_messages(self) -> None:
        flush_plugin_messages(self, "boot")

    def _report_mod_runtime_messages(self) -> None:
        flush_plugin_messages(self, "runtime")
<<<<<<< HEAD

    def _start_update_check(self) -> None:
        version = self.app_version

        def worker() -> None:
            result = check_for_update("mod_sorter", version)
            self._enqueue_ui(lambda: self._handle_update_result(result))

        thread = threading.Thread(target=worker, name="UpdateCheck", daemon=True)
        thread.start()

    def _handle_update_result(self, result: UpdateResult) -> None:
        if result.message:
            self.log(result.message)
            log_launch_event("mod_sorter", "update-check-message", {"message": result.message})
            return
        if result.latest_version and result.is_newer:
            message = f"Update available: {result.latest_version} (current {self.app_version})."
            self.status_var.set("Update available")
            self.log(message)
            if result.download_url:
                self.log(f"Download: {result.download_url}")
            log_launch_event(
                "mod_sorter",
                "update-available",
                {
                    "latest": result.latest_version,
                    "current": self.app_version,
                    "download": result.download_url or "",
                },
            )
            return
        if result.latest_version:
            self.log(f"Mod Sorter is up to date (version {result.latest_version}).")
            log_launch_event(
                "mod_sorter",
                "update-current",
                {"version": result.latest_version},
            )
=======
>>>>>>> 112ed5bd
    # ------------------------------------------------------------------
    # UI construction
    # ------------------------------------------------------------------
    def _build_style(self) -> None:
        style = ttk.Style()
        try:
            style.theme_use("clam")
        except Exception:
            pass
        palette = THEMES.get(self.theme_name.get(), THEMES["Dark Mode"])
        self._theme_cache = palette.copy()
        style.configure("TFrame", background=palette["bg"])
        style.configure("TLabel", background=palette["bg"], foreground=palette["fg"])
        style.configure("TCheckbutton", background=palette["bg"], foreground=palette["fg"])
        style.configure("TButton", background=palette["alt"], foreground=palette["fg"], padding=6)
        style.map("TButton", background=[("active", palette["sel"])])
        style.configure(
            "Treeview",
            background=palette["alt"],
            fieldbackground=palette["alt"],
            foreground=palette["fg"],
            rowheight=28,
            bordercolor=palette["bg"],
            borderwidth=0,
        )
        style.map("Treeview", background=[("selected", palette["sel"])])
        style.configure("Treeview.Heading", background=palette["bg"], foreground=palette["fg"])
        style.configure("Horizontal.TProgressbar", background=palette["accent"], troughcolor=palette["alt"])
        self.configure(bg=palette["bg"])

    def _build_ui(self) -> None:
        if self.plugin_manager:
            self._plugin_columns = self.plugin_manager.get_columns()
        root_container = ttk.Frame(self)
        root_container.pack(fill="both", expand=True)

        top = ttk.Frame(root_container)
        top.pack(fill="x", padx=12, pady=10)
        ttk.Label(top, text="Mods folder:").pack(side="left")
        self.entry_path = ttk.Entry(top, textvariable=self.mods_root, width=80)
        self.entry_path.pack(side="left", padx=8)
        ttk.Button(top, text="Browse", command=self.on_browse).pack(side="left", padx=4)
        self.btn_scan = ttk.Button(top, text="Scan", command=self.on_scan)
        self.btn_scan.pack(side="left", padx=4)
        ttk.Button(top, text="Export Plan", command=self.on_export).pack(side="left", padx=4)
        ttk.Label(top, textvariable=self.status_var).pack(side="left", padx=12)
        ttk.Button(top, text="⚙", width=3, command=self.show_settings).pack(side="right")
        ttk.Button(top, text="Undo Last", command=self.on_undo).pack(side="right", padx=6)

        mid = ttk.Frame(root_container)
        mid.pack(fill="both", expand=True, padx=12, pady=(6, 8))
        header = ttk.Frame(mid)
        header.pack(fill="x", pady=(0, 6))
        ttk.Label(header, textvariable=self.summary_var).pack(side="left")

        left = ttk.Frame(mid)
        left.pack(side="left", fill="both", expand=True)
        base_columns = ["inc", "rel", "name", "size", "type", "target", "conf", "linked", "meta", "notes"]
        columns = list(base_columns)
        if self._plugin_columns:
            insert_at = columns.index("linked")
            for plugin_column in self._plugin_columns:
                columns.insert(insert_at, plugin_column.column_id)
                insert_at += 1
        self._column_order = columns
<<<<<<< HEAD
=======
        columns = ("inc", "rel", "name", "size", "type", "target", "conf", "linked", "meta", "notes")
>>>>>>> 112ed5bd
        self.tree = ttk.Treeview(left, columns=columns, show="headings", selectmode="extended")
        headings = {
            "inc": "✔",
            "rel": "Folder",
            "name": "File",
            "size": "MB",
            "type": "Type",
            "target": "Target Folder",
            "conf": "Conf",
            "linked": "Linked",
            "meta": "Tags",
            "notes": "Notes",
        }
        for plugin_column in self._plugin_columns:
            headings[plugin_column.column_id] = plugin_column.heading
        for column in columns:
            self.tree.heading(column, text=headings.get(column, column))
<<<<<<< HEAD
=======
        for column in columns:
            self.tree.heading(column, text=headings[column])
>>>>>>> 112ed5bd
        self.tree.column("inc", width=40, anchor="center")
        self.tree.column("rel", width=220)
        self.tree.column("name", width=360)
        self.tree.column("size", width=70, anchor="e")
        self.tree.column("type", width=170)
        self.tree.column("target", width=200)
        self.tree.column("conf", width=60, anchor="e")
        for plugin_column in self._plugin_columns:
            self.tree.column(plugin_column.column_id, width=plugin_column.width, anchor=plugin_column.anchor, stretch=False)
        self.tree.column("linked", width=80, anchor="center")
        self.tree.column("meta", width=180)
        self.tree.column("notes", width=260)
        ysb = ttk.Scrollbar(left, orient="vertical", command=self.tree.yview)
        self.tree.configure(yscroll=ysb.set)
        self.tree.pack(side="left", fill="both", expand=True)
        ysb.pack(side="left", fill="y")

        right = ttk.Frame(mid)
        right.pack(side="left", fill="y", padx=(10, 0))
        ttk.Label(right, text="Selection").pack(anchor="w")
        self.sel_label = ttk.Label(right, text="None selected")
        self.sel_label.pack(anchor="w", pady=(0, 10))
        ttk.Label(right, text="Type").pack(anchor="w")
        self.type_cb = ttk.Combobox(right, values=CATEGORY_ORDER, state="readonly")
        self.type_cb.pack(fill="x", pady=(0, 8))
        ttk.Label(right, text="Target Folder").pack(anchor="w")
        self.target_entry = ttk.Entry(right)
        self.target_entry.pack(fill="x", pady=(0, 8))
        ttk.Button(right, text="Apply to Selected", command=self.on_apply_selected).pack(fill="x", pady=4)
        ttk.Button(right, text="Toggle Include", command=self.on_toggle_include).pack(fill="x", pady=4)
        ttk.Separator(right).pack(fill="x", pady=10)
        ttk.Label(right, text="Batch assign by keyword").pack(anchor="w")
        self.batch_keyword = ttk.Entry(right)
        self.batch_keyword.pack(fill="x", pady=(0, 6))
        ttk.Button(right, text="Assign Type to Matches", command=self.on_batch_assign).pack(fill="x")
        ttk.Separator(right).pack(fill="x", pady=10)
        ttk.Button(right, text="Recalculate Targets", command=self.on_recalc_targets).pack(fill="x", pady=4)
        ttk.Button(right, text="Select All", command=lambda: self.tree.selection_set(self.tree.get_children())).pack(fill="x", pady=2)
        ttk.Button(right, text="Select None", command=lambda: self.tree.selection_remove(self.tree.get_children())).pack(fill="x", pady=2)

        bottom = ttk.Frame(root_container)
        bottom.pack(fill="x", padx=12, pady=8)
        self.progress = ttk.Progressbar(bottom, orient="horizontal", mode="determinate")
        self.progress.pack(fill="x", side="left", expand=True)
        ttk.Button(bottom, text="Complete Sorting", command=self.on_complete).pack(side="right", padx=6)

        log_frame = ttk.Frame(root_container)
        log_frame.pack(fill="both", padx=12, pady=(0, 10))
        palette = self._theme_cache
        self.log_text = tk.Text(
            log_frame,
            height=6,
            wrap="word",
            state="disabled",
            relief="flat",
            bg=palette.get("alt", "#1f2328"),
            fg=palette.get("fg", "#E6E6E6"),
        )
        self.log_text.pack(fill="both", expand=False)

        self.tree.bind("<<TreeviewSelect>>", self.on_select)
        self.tree.bind("<Double-1>", self.on_double_click)
        self.tree.bind("<Motion>", self._on_tree_motion)
        self.tree.bind("<Leave>", lambda _e: self._hide_tooltip())

    def _build_settings_overlay(self) -> None:
        self.overlay = tk.Frame(self, bg=self._theme_cache.get("sel", "#2A2F3A"))
        self.overlay.columnconfigure(0, weight=1)
        self.overlay.rowconfigure(0, weight=1)

        card = ttk.Frame(self.overlay, padding=18)
        card.grid(row=0, column=0, sticky="nsew")
        card.columnconfigure(0, weight=1)

        header = ttk.Frame(card)
        header.grid(row=0, column=0, sticky="ew")
        header.columnconfigure(0, weight=1)
        ttk.Label(header, text="Settings", font=("TkDefaultFont", 12, "bold")).grid(row=0, column=0, sticky="w")
        ttk.Button(header, text="Close", command=self.hide_settings, width=7).grid(row=0, column=1, sticky="e")

        next_row = 1
        theme_section = ttk.LabelFrame(card, text="Themes")
        theme_section.grid(row=next_row, column=0, sticky="ew", pady=(12, 0))
        theme_section.columnconfigure(0, weight=1)

        theme_controls = ttk.Frame(theme_section)
        theme_controls.grid(row=0, column=0, sticky="ew")
        theme_controls.columnconfigure(1, weight=1)
        ttk.Label(theme_controls, text="Theme").grid(row=0, column=0, sticky="w")
        self.theme_cb = ttk.Combobox(theme_controls, values=list(THEMES.keys()), textvariable=self.theme_name, state="readonly")
        self.theme_cb.grid(row=0, column=1, sticky="ew", padx=6)
        ttk.Button(theme_controls, text="Apply", command=self.on_apply_theme).grid(row=0, column=2, padx=(6, 0))

        self.theme_preview_container = ttk.Frame(theme_section)
        self.theme_preview_container.grid(row=1, column=0, sticky="ew", pady=(8, 0))
        for column in range(3):
            self.theme_preview_container.columnconfigure(column, weight=1)
        self._build_theme_preview_widgets()

<<<<<<< HEAD
        next_row += 1
        scan_section = ttk.LabelFrame(card, text="Scanning")
        scan_section.grid(row=next_row, column=0, sticky="ew", pady=(16, 0))
=======
        scan_section = ttk.LabelFrame(card, text="Scanning")
        scan_section.grid(row=2, column=0, sticky="ew", pady=(16, 0))
>>>>>>> 112ed5bd
        scan_section.columnconfigure(0, weight=1)
        ttk.Checkbutton(scan_section, text="Scan subfolders", variable=self.recurse_var).grid(row=0, column=0, sticky="w")
        ttk.Label(scan_section, text="Ignore extensions (comma separated)").grid(row=1, column=0, sticky="w", pady=(10, 2))
        ttk.Entry(scan_section, textvariable=self.ignore_exts_var).grid(row=2, column=0, sticky="ew")
        ttk.Label(scan_section, text="Ignore names containing (comma separated)").grid(row=3, column=0, sticky="w", pady=(10, 2))
        ttk.Entry(scan_section, textvariable=self.ignore_names_var).grid(row=4, column=0, sticky="ew")

        if self.plugin_manager and self.plugin_manager.settings_sections:
            next_row += 1
            plugins_section = ttk.LabelFrame(card, text="Plugins")
            plugins_section.grid(row=next_row, column=0, sticky="ew", pady=(16, 0))
            plugins_section.columnconfigure(0, weight=1)
            for index, (title, builder) in enumerate(self.plugin_manager.settings_sections):
                panel = ttk.LabelFrame(plugins_section, text=title)
                panel.grid(row=index, column=0, sticky="ew", pady=(6, 0))
                panel.columnconfigure(0, weight=1)
                try:
                    builder(self, panel, self.plugin_manager.api)
                except Exception as exc:
                    self.log(f"Plugin settings error: {exc}")

        actions = ttk.Frame(card)
        next_row += 1
        actions.grid(row=next_row, column=0, sticky="e", pady=(18, 0))
        ttk.Button(actions, text="Done", command=self.hide_settings).grid(row=0, column=0)

        self.overlay.bind("<Escape>", lambda _e: self.hide_settings())
        self.overlay.place_forget()
        self._update_theme_preview_highlight()
    # ------------------------------------------------------------------
    # Theme preview helpers
    # ------------------------------------------------------------------
    def _build_theme_preview_widgets(self) -> None:
        for child in self.theme_preview_container.winfo_children():
            child.destroy()
        self.theme_preview_canvases: Dict[str, tk.Canvas] = {}
        columns = 3
        for index, (name, palette) in enumerate(THEMES.items()):
            row = index // columns
            column = index % columns
            cell = ttk.Frame(self.theme_preview_container)
            cell.grid(row=row, column=column, padx=4, pady=4, sticky="nsew")
            cell.columnconfigure(0, weight=1)
            canvas = tk.Canvas(cell, width=120, height=60, highlightthickness=2)
            canvas.grid(row=0, column=0, sticky="ew")
            canvas.create_rectangle(0, 0, 120, 60, fill=palette["bg"], outline="")
            canvas.create_rectangle(0, 0, 120, 24, fill=palette["alt"], outline="")
            canvas.create_rectangle(0, 24, 120, 40, fill=palette["accent"], outline="")
            canvas.create_rectangle(0, 40, 120, 60, fill=palette["sel"], outline="")
            label = ttk.Label(cell, text=name, anchor="center")
            label.grid(row=1, column=0, pady=(4, 0))

            def bind_target(widget: tk.Widget, theme_name: str = name) -> None:
                widget.bind("<Button-1>", lambda _e, tn=theme_name: self._on_theme_preview_click(tn))

            bind_target(canvas)
            bind_target(label)
            self.theme_preview_canvases[name] = canvas
        self._update_theme_preview_highlight()

    def _on_theme_preview_click(self, theme_name: str) -> None:
        self.theme_name.set(theme_name)
        if hasattr(self, "theme_cb"):
            self.theme_cb.set(theme_name)
        self._update_theme_preview_highlight()

    def _update_theme_preview_highlight(self) -> None:
        canvases = getattr(self, "theme_preview_canvases", {})
        selected = self.theme_name.get()
        accent = THEMES.get(selected, THEMES["Dark Mode"])["accent"]
        neutral = self._theme_cache.get("alt", "#444444")
        for name, canvas in canvases.items():
            border = accent if name == selected else neutral
            canvas.configure(highlightbackground=border, highlightcolor=border)
    # ------------------------------------------------------------------
    # Queue helpers and logging
    # ------------------------------------------------------------------
    def _enqueue_ui(self, func: Callable[[], None]) -> None:
        self._ui_queue.put(func)

    def _pump_ui_queue(self) -> None:
        try:
            while True:
                func = self._ui_queue.get_nowait()
                try:
                    func()
                except Exception as exc:
                    print(f"UI callback error: {exc}", file=sys.stderr)
        except queue.Empty:
            pass
        self.after(16, self._pump_ui_queue)

    def schedule_refresh(self) -> None:
        self._enqueue_ui(lambda: self._refresh_tree(preserve_selection=True))

    def log(self, message: str) -> None:
        timestamp = time.strftime("%H:%M:%S")
        self.log_text.configure(state="normal")
        self.log_text.insert("end", f"[{timestamp}] {message}\n")
        self.log_text.see("end")
        self.log_text.configure(state="disabled")

    # ------------------------------------------------------------------
    # Settings overlay
    # ------------------------------------------------------------------
    def show_settings(self) -> None:
        self.overlay.place(relx=0, rely=0, relwidth=1, relheight=1)
        self.overlay.tkraise()
        self.overlay.focus_set()
        self._update_theme_preview_highlight()

    def hide_settings(self) -> None:
        self.overlay.place_forget()

    def on_apply_theme(self) -> None:
        self._hide_tooltip()
        self._build_style()
        palette = self._theme_cache
        self.log_text.configure(bg=palette.get("alt", "#1f2328"), fg=palette.get("fg", "#E6E6E6"))
        self.overlay.configure(bg=palette.get("sel", "#2A2F3A"))
        self._update_theme_preview_highlight()
        self.log(f"Theme applied: {self.theme_name.get()}")
    # ------------------------------------------------------------------
    # Actions
    # ------------------------------------------------------------------
    def on_browse(self) -> None:
        path = filedialog.askdirectory(initialdir=self.mods_root.get(), title="Select Mods folder")
        if path:
            self.mods_root.set(path)

    def on_scan(self) -> None:
        mods_path = Path(self.mods_root.get())
        if not mods_path.exists():
            self.status_var.set("Folder not found")
            self.log("Error: folder not found")
            return
        self.btn_scan.configure(state="disabled")
        self.progress.configure(mode="determinate", value=0, maximum=100)
        self.status_var.set("Scanning…")
        self.items.clear()
        self.items_by_path.clear()
        self.scan_errors.clear()

        try:
            ignore_exts = [part.strip() for part in self.ignore_exts_var.get().split(",") if part.strip()]
            ignore_names = [part.strip() for part in self.ignore_names_var.get().split(",") if part.strip()]
        except Exception:
            ignore_exts, ignore_names = [], []

        context: Dict[str, object] = {
            "mods_root": str(mods_path),
            "recurse": self.recurse_var.get(),
            "ignore_exts": list(ignore_exts),
            "ignore_names": list(ignore_names),
            "folder_map": self.folder_map,
        }
        if self.plugin_manager:
            self.plugin_manager.run_pre_scan(context)
            ignore_exts = [str(ext).strip() for ext in context.get("ignore_exts", ignore_exts) if str(ext).strip()]
            ignore_names = [str(name).strip() for name in context.get("ignore_names", ignore_names) if str(name).strip()]
            mods_path = Path(context.get("mods_root", mods_path))
        recurse = bool(context.get("recurse", self.recurse_var.get()))

        def progress_cb(done: int, total: int, current: Path, state: str) -> None:
            percent = int(done * 100 / total) if total else 0
            display = current.name
            self._enqueue_ui(lambda: self._update_progress(percent, done, total, display, state))

        def worker() -> None:
            result = scan_folder(
                mods_path,
                folder_map=self.folder_map,
                recurse=recurse,
                ignore_exts=ignore_exts,
                ignore_names=ignore_names,
                progress_cb=progress_cb,
            )
            stats = bundle_scripts_and_packages(result.items, self.folder_map)
            if self.plugin_manager:
                post_context = {
                    "mods_root": str(mods_path),
                    "recurse": recurse,
                    "ignore_exts": ignore_exts,
                    "ignore_names": ignore_names,
                    "items": result.items,
                    "bundle_stats": stats,
                }
                self.plugin_manager.run_post_scan(result.items, post_context)
            result.items.sort(
                key=lambda item: (
                    CATEGORY_INDEX.get(item.guess_type, len(CATEGORY_ORDER)),
                    _natural_key(os.path.dirname(item.relpath) or "."),
                    _natural_key(item.name),
                )
            )
            self._enqueue_ui(lambda: self._apply_scan_result(result, stats))

        threading.Thread(target=worker, daemon=True).start()

    def _update_progress(self, percent: int, done: int, total: int, name: str, state: str) -> None:
        self.progress.configure(value=percent, maximum=100)
        self.status_var.set(f"Scanning {done}/{total}: {name}" if total else "Scanning…")
        if state == "error":
            self.log(f"Scan error: {name}")

    def _apply_scan_result(self, result: ScanResult, stats: Dict[str, int]) -> None:
        self.btn_scan.configure(state="normal")
        self.items = list(result.items)
        self.items_by_path = {str(item.path): item for item in self.items}
        self.scan_errors = result.errors
        self._refresh_tree()
        self.status_var.set(f"Plan: {len(self.items)} files")
        self.log(
            f"Scan complete. Planned {len(self.items)} files. Linked packages: {stats['linked']} across {stats['scripts']} script(s)."
        )
        for error in result.errors:
            self.log(f"Scan warning: {error}")
        self._report_mod_runtime_messages()
    def on_select(self, _event: Optional[tk.Event] = None) -> None:
        selection = self.tree.selection()
        if not selection:
            self.sel_label.configure(text="None selected")
            return
        iid = selection[0]
        item = self.items_by_path.get(iid)
        if not item:
            self.sel_label.configure(text="None selected")
            return
        self.sel_label.configure(text=pretty_display_name(item.name))
        if item.guess_type in CATEGORY_ORDER:
            self.type_cb.set(item.guess_type)
        else:
            self.type_cb.set("Unknown")
        self.target_entry.delete(0, tk.END)
        self.target_entry.insert(0, item.target_folder)

    def on_double_click(self, event: tk.Event) -> None:
        iid = self.tree.identify_row(event.y)
        if not iid:
            return
        item = self.items_by_path.get(iid)
        if not item:
            return
        path = Path(iid)
        try:
            if sys.platform.startswith("win"):
                os.startfile(path)  # type: ignore[attr-defined]
            elif sys.platform == "darwin":
                subprocess.run(["open", str(path)], check=False)
            else:
                subprocess.run(["xdg-open", str(path)], check=False)
        except Exception as exc:
            self.log(f"Open failed: {exc}")

    def on_apply_selected(self) -> None:
        selection = self.tree.selection()
        if not selection:
            return
        new_type = self.type_cb.get() or "Unknown"
        new_target = self.target_entry.get().strip() or self.folder_map.get(new_type, "Unsorted")
        for iid in selection:
            item = self.items_by_path.get(iid)
            if not item:
                continue
            item.guess_type = new_type
            item.target_folder = new_target
        self._refresh_tree(preserve_selection=True)

    def on_toggle_include(self) -> None:
        selection = self.tree.selection()
        if not selection:
            return
        for iid in selection:
            item = self.items_by_path.get(iid)
            if item:
                item.include = not item.include
        self._refresh_tree(preserve_selection=True)

    def on_batch_assign(self) -> None:
        keyword = self.batch_keyword.get().strip().lower()
        if not keyword:
            return
        new_type = self.type_cb.get() or "Unknown"
        count = 0
        for item in self.items:
            if keyword in item.name.lower():
                item.guess_type = new_type
                item.target_folder = self.folder_map.get(new_type, "Unsorted")
                count += 1
        self._refresh_tree()
        self.log(f"Assigned {new_type} to {count} file(s) containing '{keyword}'.")

    def on_recalc_targets(self) -> None:
        for item in self.items:
            item.target_folder = self.folder_map.get(item.guess_type, "Unsorted")
        bundle_scripts_and_packages(self.items, self.folder_map)
        self._refresh_tree(preserve_selection=True)
    def on_complete(self) -> None:
        plan = [item for item in self.items if item.include]
        if not plan:
            self.log("No files selected to move.")
            return
        mods_root = Path(self.mods_root.get())
        self.progress.configure(mode="determinate", value=0, maximum=len(plan))
        self.status_var.set("Moving files…")

        def worker() -> None:
            moved_total = 0
            skipped_total = 0
            collisions: List[Tuple[Path, Path, str]] = []
            moves_log: List[Dict[str, str]] = []
            for index, item in enumerate(plan, start=1):
                moved, skipped, collides, moves = perform_moves([item], mods_root)
                moved_total += moved
                skipped_total += skipped
                collisions.extend(collides)
                moves_log.extend(moves)
                self._enqueue_ui(lambda idx=index: self._update_move_progress(idx, len(plan)))
            save_moves_log(mods_root, moves_log)
            self._enqueue_ui(lambda: self._complete_moves(moved_total, skipped_total, collisions))

        threading.Thread(target=worker, daemon=True).start()

    def _update_move_progress(self, index: int, total: int) -> None:
        self.progress.configure(value=index, maximum=max(total, 1))
        self.status_var.set(f"Moving {index}/{total}")

    def _complete_moves(self, moved: int, skipped: int, collisions: List[Tuple[Path, Path, str]]) -> None:
        self.status_var.set("Move complete")
        self.log(f"Move complete. Moved {moved}, Skipped {skipped}, Issues {len(collisions)}")
        for src, dst, reason in collisions[:50]:
            self.log(f"Collision: {src.name} -> {dst.parent} ({reason})")
        self.on_scan()

    def on_undo(self) -> None:
        mods_root = Path(self.mods_root.get())

        def worker() -> None:
            undone, failed, errors = undo_last_moves(mods_root)
            self._enqueue_ui(lambda: self._handle_undo_result(undone, failed, errors))

        threading.Thread(target=worker, daemon=True).start()

    def _handle_undo_result(self, undone: int, failed: int, errors: List[str]) -> None:
        self.log(f"Undo: {undone} restored, {failed} failed")
        for error in errors[:50]:
            self.log(error)
        self.on_scan()

    def on_export(self) -> None:
        if not self.items:
            self.log("No plan to export.")
            return
        filename = filedialog.asksaveasfilename(
            parent=self,
            defaultextension=".json",
            filetypes=[("JSON", "*.json")],
            title="Export plan to JSON",
        )
        if not filename:
            return
        data = [
            {
                "path": str(item.path),
                "name": item.name,
                "type": item.guess_type,
                "size": item.size_mb,
                "tags": item.meta_tags,
                "folder": item.target_folder,
                "dependency_status": item.dependency_status,
                "dependency_detail": item.dependency_detail,
            }
            for item in self.items
        ]
        try:
            Path(filename).write_text(json.dumps(data, indent=2), encoding="utf-8")
            self.log(f"Exported plan to {filename}")
        except Exception as exc:
            self.log(f"Export failed: {exc}")

    # ------------------------------------------------------------------
    # Table refresh
    # ------------------------------------------------------------------
    def _refresh_tree(self, preserve_selection: bool = False) -> None:
        selected = set(self.tree.selection()) if preserve_selection else set()
<<<<<<< HEAD
        self._hide_tooltip()
        self.tree.delete(*self.tree.get_children())
        self.items_by_path = {str(item.path): item for item in self.items}
        counts: Dict[str, int] = {}
        self._tooltip_payload = {}
        for item in self.items:
            counts[item.guess_type] = counts.get(item.guess_type, 0) + 1
            value_map = {
                "inc": "✓" if item.include else "",
                "rel": os.path.dirname(item.relpath) or ".",
                "name": pretty_display_name(item.name),
                "size": f"{item.size_mb:.2f}",
                "type": item.guess_type,
                "target": item.target_folder,
                "conf": f"{item.confidence:.2f}",
                "linked": "🔗" if item.bundle else "",
                "meta": item.meta_tags,
                "notes": item.notes,
            }
            for plugin_column in self._plugin_columns:
                value_map[plugin_column.column_id] = item.extras.get(plugin_column.column_id, "")
            values = tuple(value_map.get(column, "") for column in self._column_order)
=======
        self.tree.delete(*self.tree.get_children())
        self.items_by_path = {str(item.path): item for item in self.items}
        counts: Dict[str, int] = {}
        for item in self.items:
            counts[item.guess_type] = counts.get(item.guess_type, 0) + 1
            values = (
                "✓" if item.include else "",
                os.path.dirname(item.relpath) or ".",
                pretty_display_name(item.name),
                f"{item.size_mb:.2f}",
                item.guess_type,
                item.target_folder,
                f"{item.confidence:.2f}",
                "🔗" if item.bundle else "",
                item.meta_tags,
                item.notes,
            )
>>>>>>> 112ed5bd
            iid = str(item.path)
            self.tree.insert("", "end", iid=iid, values=values)
            if iid in selected:
                self.tree.selection_add(iid)
            self._tooltip_payload[iid] = dict(item.tooltips)
        if self.items:
            topcats = sorted(counts.items(), key=lambda pair: -pair[1])[:4]
            fragment = ", ".join(f"{name}: {count}" for name, count in topcats)
            self.summary_var.set(f"Planned {len(self.items)} files | {fragment}")
        else:
            self.summary_var.set("No plan yet")
        self._on_resize()

    def _on_resize(self, _event: Optional[tk.Event] = None) -> None:
        total_width = self.tree.winfo_width() or 1200
        base_fixed = 40 + 220 + 70 + 170 + 200 + 60 + 80 + 180
        plugin_fixed = sum(self.tree.column(col.column_id, option="width") for col in self._plugin_columns)
        fixed = base_fixed + plugin_fixed
        dynamic = max(300, total_width - fixed - 60)
        name_width = int(dynamic * 0.6)
        notes_width = int(dynamic * 0.4)
        self.tree.column("name", width=max(220, name_width))
        self.tree.column("notes", width=max(220, notes_width))

    # ------------------------------------------------------------------
    # Tooltip helpers
    # ------------------------------------------------------------------
    def _schedule_tooltip(self, text: str, x: int, y: int) -> None:
        if self._tooltip_after:
            self.after_cancel(self._tooltip_after)
        self._tooltip_after = self.after(400, lambda: self._show_tooltip(text, x, y))

    def _show_tooltip(self, text: str, x: int, y: int) -> None:
        if self._tooltip_after:
            self.after_cancel(self._tooltip_after)
            self._tooltip_after = None
        if not text:
            self._hide_tooltip()
            return
        if self._tooltip_window is None or not self._tooltip_window.winfo_exists():
            self._tooltip_window = tk.Toplevel(self)
            self._tooltip_window.wm_overrideredirect(True)
            try:
                self._tooltip_window.attributes("-topmost", True)
            except Exception:
                pass
            palette = self._theme_cache or THEMES.get(self.theme_name.get(), THEMES["Dark Mode"])
            self._tooltip_label = ttk.Label(
                self._tooltip_window,
                text=text,
                background=palette.get("alt", "#333333"),
                foreground=palette.get("fg", "#ffffff"),
                relief="solid",
                borderwidth=1,
                padding=(6, 4),
                wraplength=360,
                justify="left",
            )
            self._tooltip_label.pack()
        else:
            if self._tooltip_label is not None:
                self._tooltip_label.configure(text=text)
        if self._tooltip_window is not None and self._tooltip_window.winfo_exists():
            self._tooltip_window.update_idletasks()
            self._tooltip_window.geometry(f"+{x}+{y}")

    def _position_tooltip(self, x: int, y: int) -> None:
        if self._tooltip_window is not None and self._tooltip_window.winfo_exists():
            self._tooltip_window.geometry(f"+{x}+{y}")

    def _hide_tooltip(self) -> None:
        if self._tooltip_after:
            self.after_cancel(self._tooltip_after)
            self._tooltip_after = None
        if self._tooltip_window is not None and self._tooltip_window.winfo_exists():
            self._tooltip_window.destroy()
        self._tooltip_window = None
        self._tooltip_label = None
        self._tooltip_target = ("", "")

    def _on_tree_motion(self, event: tk.Event) -> None:
        row = self.tree.identify_row(event.y)
        column_token = self.tree.identify_column(event.x)
        if not row or not column_token:
            self._hide_tooltip()
            return
        try:
            index = int(column_token.replace("#", "")) - 1
        except ValueError:
            self._hide_tooltip()
            return
        if index < 0 or index >= len(self._column_order):
            self._hide_tooltip()
            return
        column_id = self._column_order[index]
        tooltip_map = self._tooltip_payload.get(row, {})
        text = tooltip_map.get(column_id, "")
        if not text:
            self._hide_tooltip()
            return
        target = (row, column_id)
        pointer_x = event.x_root + 12
        pointer_y = event.y_root + 18
        if target == self._tooltip_target and self._tooltip_window is not None:
            self._position_tooltip(pointer_x, pointer_y)
            return
        self._tooltip_target = target
        self._schedule_tooltip(text, pointer_x, pointer_y)
# ---------------------------------------------------------------------------
# Entry points and self-test
# ---------------------------------------------------------------------------


def _selftest() -> None:
    samples = {
        "wickedwhims_nude_top.package": "Adult CAS",
        "durex_bundle.zip": "Adult Other",
        "uicheats.ts4script": "Script Mod",
        "fantasyhair.package": "CAS Hair",
        "object_sofa.package": "BuildBuy Object",
    }
    for name, expected in samples.items():
        cat, _ = guess_type_for_name(name)
        assert cat == expected, f"{name} -> {cat}, expected {expected}"
    script_guess = _guess_from_name("awesome_mod.ts4script", ".ts4script")
    assert script_guess[0] == "Script Mod"
    archive_guess = _guess_from_name("poses.zip", ".zip")
    assert archive_guess[0] in {"Archive", "Adult Other"}
    print("selftest ok")


def main() -> None:
<<<<<<< HEAD
    if sys.platform.startswith("win"):
        multiprocessing.freeze_support()
    if "--selftest" in sys.argv:
        _selftest()
        return
    try:
        app = Sims4ModSorterApp()
    except tk.TclError as exc:  # pragma: no cover - UI bootstrap guard
        log_launch_event("mod_sorter", "tk-init-failed", {"error": str(exc)})
        print("Failed to start the Sims4 Mod Sorter UI:", exc, file=sys.stderr)
        print("Ensure you are running in a desktop session with Tk support.", file=sys.stderr)
        return
    except Exception:
        error_path = Path(__file__).with_name("Sims4ModSorter_error.log")
        with error_path.open("a", encoding="utf-8") as handle:
            handle.write("\n=== Startup failure ===\n")
            handle.write(time.strftime("%Y-%m-%d %H:%M:%S"))
            handle.write("\n")
            traceback.print_exc(file=handle)
        log_launch_event("mod_sorter", "startup-exception", {"log": error_path.name})
        print("An unexpected error prevented the Sims4 Mod Sorter UI from starting.", file=sys.stderr)
        print(f"Details were written to {error_path.name}.", file=sys.stderr)
        return
    log_launch_event("mod_sorter", "startup-success", {"version": getattr(app, "app_version", get_local_version("mod_sorter"))})
    try:
        app.mainloop()
    finally:
        log_launch_event("mod_sorter", "mainloop-exit", {})

=======
    if "--selftest" in sys.argv:
        _selftest()
        return
    app = Sims4ModSorterApp()
    app.mainloop()


if __name__ == "__main__":
    main()
# Sims4 Mod Sorter — single file
# Python 3.10+
import importlib.util
import os, re, io, json, time, shutil, struct, zipfile, threading, tkinter as tk
import sys
from dataclasses import dataclass
from pathlib import Path
from tkinter import ttk, filedialog
from typing import List, Dict, Tuple, Optional
import urllib.request
import urllib.parse


# ---------------------------
# Data model
# ---------------------------
@dataclass
class FileItem:
    path: str
    name: str
    ext: str
    size_mb: float
    relpath: str = ""
    guess_type: str = "Unknown"
    confidence: float = 0.0
    notes: str = ""
    include: bool = True
    target_folder: str = "Unknown"
    bundle: str = ""      # script-package pairing key
    meta_tags: str = ""   # e.g., "CASP, OBJD, STBL"

# ---------------------------
# Categories and folders
# ---------------------------

# --- relatedwords.io integration (condom) ---
RELATEDWORDS_CACHE = {}     # in-memory; you can persist later if you want
ADULT_RW_TERMS = set()      # words fetched from relatedwords.io for "condom"

def _fetch_relatedwords_io(term: str, max_terms: int = 150, timeout: int = 10) -> List[str]:
    """
    Fetches words from https://relatedwords.io/<term> and returns a cleaned list (lowercased).
    Keeps it simple and stdlib-only.
    """
    url = f"https://relatedwords.io/{urllib.parse.quote(term)}"
    req = urllib.request.Request(url, headers={"User-Agent": "Mozilla/5.0"})
    html = urllib.request.urlopen(req, timeout=timeout).read().decode("utf-8", "ignore")

    # pull anchor text; page has lots of <a> items for each word
    # filter out obvious UI anchors and junk; keep A–Z, spaces, hyphens
    raw = re.findall(r">([^<]{1,40})</a>", html)
    words = []
    seen = set()
    STOP = {"starting with a","starting with b","starting with c","starting with d","starting with e",
            "starting with f","starting with g","starting with h","starting with i","starting with j",
            "starting with k","starting with l","starting with m","starting with n","starting with o",
            "starting with p","starting with q","starting with r","starting with s","starting with t",
            "starting with u","starting with v","starting with w","starting with x","starting with y",
            "starting with z","close","sort by:","also related to:","highlight:"}
    for w in raw:
        w2 = w.strip().lower()
        if not w2 or w2 in seen: 
            continue
        if w2 in STOP: 
            continue
        if not all(ch.isalpha() or ch in " -'" for ch in w2):  # drop mixed junk
            continue
        seen.add(w2); words.append(w2)
        if len(words) >= max_terms:
            break
    return words

def _load_relatedwords_condom(force: bool = False) -> set:
    """
    Fill ADULT_RW_TERMS with condom-related words (top-N).
    Caches in-memory so we don’t hammer the site.
    """
    global ADULT_RW_TERMS
    if ADULT_RW_TERMS and not force:
        return ADULT_RW_TERMS
    try:
        if "condom" not in RELATEDWORDS_CACHE or force:
            RELATEDWORDS_CACHE["condom"] = _fetch_relatedwords_io("condom", max_terms=180)
        terms = set(RELATEDWORDS_CACHE["condom"])
        # trim generic noise that page sometimes includes
        NOISE = {"water","mask","butter","texas","cigarette","banana","sunscreen","marijuana",
                 "gluten","advertisement","advertisements","catholic","catholicism","diaper"}
        terms = {t for t in terms if t not in NOISE and len(t) >= 3}
        # keep the obvious contraception/sexual cluster only
        KEEP_PAT = re.compile(r"(condom|rubber|sheath|prophyl|latex|poly(?:urethane|isoprene)|"
                              r"contracept|birth control|sti|std|sexual|sex|intercourse|hiv|aids|"
                              r"penis|vagina|genital|ejac|orgasm|sperm|spermicid|lube|lubricant|"
                              r"durex|dam|diaphragm|female condom|chlamydia|syphilis|gonorrhea|hpv|iud)")
        terms = {t for t in terms if KEEP_PAT.search(t)}
        # ensure base tokens present
        seeds = {"condom","condoms","rubber","sheath","prophylactic","latex","spermicide",
                 "personal lubricant","lube","durex","female condom"}
        ADULT_RW_TERMS = terms | seeds
    except Exception:
        # network failed; fall back to seeds only
        ADULT_RW_TERMS = {"condom","condoms","rubber","sheath","prophylactic","latex","spermicide",
                          "personal lubricant","lube","durex","female condom"}
    return ADULT_RW_TERMS

KEYWORD_MAP: List[Tuple[str, str]] = [
    # ---- Known mods / script-ish names (non-adult) ----
    ("ui cheats", "Script Mod"),
    ("uicheats", "Script Mod"),
    ("mccc", "Script Mod"),

    # ---- CAS: clothing ----
    ("top", "CAS Clothing"), ("bottom", "CAS Clothing"),
    ("shirt", "CAS Clothing"), ("blouse", "CAS Clothing"),
    ("jacket", "CAS Clothing"), ("coat", "CAS Clothing"),
    ("dress", "CAS Clothing"), ("skirt", "CAS Clothing"),
    ("jeans", "CAS Clothing"), ("pants", "CAS Clothing"), ("trousers", "CAS Clothing"),
    ("shorts", "CAS Clothing"), ("legging", "CAS Clothing"),

    # ---- CAS: shoes ----
    ("heels", "CAS Clothing"), ("boots", "CAS Clothing"), ("sneaker", "CAS Clothing"), ("shoe", "CAS Clothing"),

    # ---- CAS: hair / face ----
    ("hair", "CAS Hair"),
    ("brow", "CAS Accessories"), ("eyebrow", "CAS Accessories"),
    ("lash", "CAS Accessories"), ("eyelash", "CAS Accessories"),

    # ---- CAS: makeup ----
    ("makeup", "CAS Makeup"), ("lipstick", "CAS Makeup"),
    ("blush", "CAS Makeup"), ("eyeliner", "CAS Makeup"),

    # ---- CAS: skin / overlays / tattoos ----
    ("skinoverlay", "CAS Skin"), ("overlay", "CAS Skin"),
    ("tattoo", "CAS Skin"), ("freckle", "CAS Skin"), ("scar", "CAS Skin"),

    # ---- CAS: eyes / eyewear ----
    ("eyes", "CAS Eyes"), ("iris", "CAS Eyes"),
    ("eyeglass", "CAS Accessories"), ("eyeglasses", "CAS Accessories"),
    ("spectacle", "CAS Accessories"), ("spectacles", "CAS Accessories"),
    ("sunglass", "CAS Accessories"), ("sunglasses", "CAS Accessories"),
    ("eyewear", "CAS Accessories"), ("goggle", "CAS Accessories"), ("goggles", "CAS Accessories"),
    ("glasses", "CAS Accessories"),

    # ---- CAS: jewellery / misc accessories ----
    ("ring", "CAS Accessories"), ("necklace", "CAS Accessories"),
    ("earring", "CAS Accessories"), ("piercing", "CAS Accessories"),
    ("nails", "CAS Accessories"), ("glove", "CAS Accessories"),

    # ---- Occults / tails etc. treated as accessories ----
    ("werewolf", "CAS Accessories"), ("tail", "CAS Accessories"),

    # ---- Build/Buy recolours / objects ----
    ("recolor", "BuildBuy Recolour"), ("recolour", "BuildBuy Recolour"), ("swatch", "BuildBuy Recolour"),
    ("object", "BuildBuy Object"), ("clutter", "BuildBuy Object"), ("deco", "BuildBuy Object"),
    ("furniture", "BuildBuy Object"), ("sofa", "BuildBuy Object"), ("chair", "BuildBuy Object"),
    ("table", "BuildBuy Object"), ("bed", "BuildBuy Object"),

    # ---- Misc content types ----
    ("animation", "Animation"), ("anim_", "Animation"),
    ("pose", "Pose"), ("preset", "Preset"), ("slider", "Slider"),
    ("world", "World"), ("override", "Override"),

    # ---- Adult overlays you mentioned (kept here so filename-only packs get caught) ----
    ("cum", "Adult CAS"), ("layer set", "Adult CAS"),
]

CATEGORY_ORDER = [
    "Script Mod",
    # Adult
    "Adult Script", "Adult Gameplay", "Adult Animation", "Adult Pose",
    "Adult CAS", "Adult BuildBuy", "Adult Override", "Adult Other",
    # Standard
    "Gameplay Tuning",
    "CAS Hair", "CAS Clothing", "CAS Makeup", "CAS Skin", "CAS Eyes", "CAS Accessories",
    "BuildBuy Object", "BuildBuy Recolour",
    "Animation", "Preset", "Pose", "Slider", "World", "Override",
    "Utility Tool", "Archive", "Other", "Unknown",
]

CATEGORY_INDEX = {name: idx for idx, name in enumerate(CATEGORY_ORDER)}

CATEGORY_INDEX = {name: idx for idx, name in enumerate(CATEGORY_ORDER)}

CATEGORY_INDEX = {name: idx for idx, name in enumerate(CATEGORY_ORDER)}

DEFAULT_FOLDER_MAP = {
    "Adult Script": "Adult - Scripts",
    "Adult Gameplay": "Adult - Gameplay",
    "Adult Animation": "Adult - Animations",
    "Adult Pose": "Adult - Poses",
    "Adult CAS": "Adult - CAS",
    "Adult BuildBuy": "Adult - Objects",
    "Adult Override": "Adult - Overrides",
    "Adult Other": "Adult - Other",
    "Script Mod": "Script Mods",
    "Gameplay Tuning": "Gameplay Mods",
    "CAS Hair": "CAS Hair", "CAS Clothing": "CAS Clothing", "CAS Makeup": "CAS Makeup",
    "CAS Skin": "CAS Skin", "CAS Eyes": "CAS Eyes", "CAS Accessories": "CAS Accessories",
    "BuildBuy Object": "BuildBuy Objects", "BuildBuy Recolour": "BuildBuy Recolours",
    "Animation": "Animations", "Preset": "Presets", "Pose": "Poses", "Slider": "Sliders",
    "World": "World", "Override": "Overrides", "Utility Tool": "Utilities",
    "Archive": "Archives", "Other": "Other", "Unknown": "Unsorted",
}

# Resource type IDs used inside .package (DBPF)
TYPE_IDS = {
    0x034AEECB: "CASP",        # CAS part
    0x319E4F1D: "COBJ/OBJD",   # object/definition
    0x02D5DF13: "JAZZ",        # animation state machine
    0x220557DA: "STBL",        # string table
    0x015A1849: "GEOM",        # geometry
    0x01661233: "MODL",
    0x01D10F34: "MLOD",
    0x0354796A: "TONE",        # skin tone
    0x067CAA11: "BGEO",
    0x00B2D882: "IMG",
}

ARCHIVE_EXTS = {".zip", ".rar", ".7z"}
PACKAGE_EXTS = {".package"}
SCRIPT_EXTS = {".ts4script", ".t4script", ".zip"}  # zip counted only if it truly contains Python

LOG_NAME = ".sims4_modsorter_moves.json"

# ---------------------------
# Themes
# ---------------------------
THEMES = {
    "Dark Mode": {"bg": "#111316", "fg": "#E6E6E6", "alt": "#161A1E", "accent": "#4C8BF5", "sel": "#2A2F3A"},
    "Slightly Dark Mode": {"bg": "#14161a", "fg": "#EAEAEA", "alt": "#1b1e24", "accent": "#6AA2FF", "sel": "#2f3642"},
    "Light Mode": {"bg": "#FAFAFA", "fg": "#1f2328", "alt": "#FFFFFF", "accent": "#316DCA", "sel": "#E8F0FE"},
    "High Contrast Mode": {"bg": "#000000", "fg": "#FFFFFF", "alt": "#000000", "accent": "#FFD400", "sel": "#333333"},
    "Pink Holiday": {"bg": "#1a1216", "fg": "#FFE7F3", "alt": "#23171e", "accent": "#FF5BA6", "sel": "#3a1f2c"},
}

# ---------------------------
# Modding support
# ---------------------------

USER_MODS_DIR = Path(__file__).with_name("user_mods")


class ModAPI:
    """Lightweight API exposed to external mods."""

    def __init__(self, manager: "PluginManager"):
        self._manager = manager

    def register_pre_scan_hook(self, func):
        if callable(func):
            self._manager.pre_scan_hooks.append(func)

    def register_post_scan_hook(self, func):
        if callable(func):
            self._manager.post_scan_hooks.append(func)

    def register_theme(self, name: str, palette: Dict[str, str]):
        required = {"bg", "fg", "alt", "accent", "sel"}
        if not name or not isinstance(palette, dict) or not required.issubset(palette.keys()):
            self._manager.log_boot(f"Theme registration skipped for '{name or '?'}' (invalid palette)", level="warn")
            return
        THEMES[name] = {key: palette[key] for key in required}
        self._manager.log_boot(f"Theme registered: {name}", level="info")

    def log(self, message: str, level: str = "info"):
        self._manager.log(message, level=level)


class PluginManager:
    def __init__(self, mods_dir: Path):
        self.mods_dir = mods_dir
        self.pre_scan_hooks = []
        self.post_scan_hooks = []
        self.boot_messages: List[Tuple[str, str]] = []
        self.runtime_messages: List[Tuple[str, str]] = []
        self.api = ModAPI(self)

    def log_boot(self, message: str, level: str = "info"):
        self.boot_messages.append((level, message))

    def log(self, message: str, level: str = "info"):
        self.runtime_messages.append((level, message))

    def drain_boot_messages(self):
        msgs = list(self.boot_messages)
        self.boot_messages.clear()
        return msgs

    def drain_runtime_messages(self):
        msgs = list(self.runtime_messages)
        self.runtime_messages.clear()
        return msgs

    def load(self):
        self.mods_dir.mkdir(parents=True, exist_ok=True)
        for entry in sorted(self.mods_dir.iterdir()):
            if entry.is_file() and entry.suffix == ".py":
                manifest = {
                    "name": entry.stem,
                    "entry": entry.name,
                    "enabled": True,
                    "callable": "register",
                }
                self._load_mod(manifest, entry)
            elif entry.is_dir():
                manifest_path = entry / "mod.json"
                if manifest_path.exists():
                    try:
                        with open(manifest_path, "r", encoding="utf-8") as fh:
                            manifest = json.load(fh)
                    except Exception as exc:
                        self.log_boot(f"Failed to read manifest for {entry.name}: {exc}", level="error")
                        continue
                else:
                    manifest = {
                        "name": entry.name,
                        "entry": "mod.py",
                        "enabled": True,
                        "callable": "register",
                    }
                self._load_mod(manifest, entry / manifest.get("entry", "mod.py"))

    def _load_mod(self, manifest: Dict[str, object], entry_path: Path):
        name = manifest.get("name") or entry_path.stem
        if not manifest.get("enabled", True):
            self.log_boot(f"Skipping disabled mod: {name}")
            return
        if not entry_path.exists():
            self.log_boot(f"Missing entry file for mod '{name}': {entry_path.name}", level="error")
            return

        module_name = manifest.get("import_name") or f"user_mod_{name}"
        module_name = re.sub(r"[^0-9A-Za-z_]+", "_", module_name)
        try:
            spec = importlib.util.spec_from_file_location(module_name, entry_path)
            if spec is None or spec.loader is None:
                raise ImportError("Could not create spec")
            module = importlib.util.module_from_spec(spec)
            sys.modules[module_name] = module
            spec.loader.exec_module(module)
        except Exception as exc:
            self.log_boot(f"Failed to import mod '{name}': {exc}", level="error")
            return

        callable_name = manifest.get("callable", "register")
        register = getattr(module, callable_name, None)
        if not callable(register):
            self.log_boot(f"Mod '{name}' missing callable '{callable_name}'", level="warn")
            return
        try:
            register(self.api)
        except Exception as exc:
            self.log_boot(f"Mod '{name}' failed during register: {exc}", level="error")
            return
        self.log_boot(f"Loaded mod: {name}")

    def run_pre_scan(self, context: Dict):
        for hook in list(self.pre_scan_hooks):
            try:
                hook(context, self.api)
            except Exception as exc:
                self.log(f"Pre-scan hook error ({hook.__module__}): {exc}", level="error")

    def run_post_scan(self, items: List[FileItem], context: Dict):
        for hook in list(self.post_scan_hooks):
            try:
                hook(items, context, self.api)
            except Exception as exc:
                self.log(f"Post-scan hook error ({hook.__module__}): {exc}", level="error")


def load_user_mods() -> PluginManager:
    manager = PluginManager(USER_MODS_DIR)
    try:
        manager.load()
    except Exception as exc:
        manager.log_boot(f"Mod loading aborted: {exc}", level="error")
    return manager


def flush_plugin_messages(app, phase: str) -> None:
    """Send buffered plugin messages to the UI log without assuming Tk internals."""
    manager = getattr(app, "plugin_manager", None)
    if not manager:
        return
    if phase == "runtime":
        drain = manager.drain_runtime_messages
    else:
        drain = manager.drain_boot_messages
    prefix_map = {
        "error": "Mod error",
        "warn": "Mod warning",
    }
    for level, message in drain():
        if not message:
            continue
        prefix = prefix_map.get(level, "Mod")
        app.log(f"{prefix}: {message}")

# ---------------------------
# Modding support
# ---------------------------

USER_MODS_DIR = Path(__file__).with_name("user_mods")


class ModAPI:
    """Lightweight API exposed to external mods."""

    def __init__(self, manager: "PluginManager"):
        self._manager = manager

    def register_pre_scan_hook(self, func):
        if callable(func):
            self._manager.pre_scan_hooks.append(func)

    def register_post_scan_hook(self, func):
        if callable(func):
            self._manager.post_scan_hooks.append(func)

    def register_theme(self, name: str, palette: Dict[str, str]):
        required = {"bg", "fg", "alt", "accent", "sel"}
        if not name or not isinstance(palette, dict) or not required.issubset(palette.keys()):
            self._manager.log_boot(f"Theme registration skipped for '{name or '?'}' (invalid palette)", level="warn")
            return
        THEMES[name] = {key: palette[key] for key in required}
        self._manager.log_boot(f"Theme registered: {name}", level="info")

    def log(self, message: str, level: str = "info"):
        self._manager.log(message, level=level)


class PluginManager:
    def __init__(self, mods_dir: Path):
        self.mods_dir = mods_dir
        self.pre_scan_hooks = []
        self.post_scan_hooks = []
        self.boot_messages: List[Tuple[str, str]] = []
        self.runtime_messages: List[Tuple[str, str]] = []
        self.api = ModAPI(self)

    def log_boot(self, message: str, level: str = "info"):
        self.boot_messages.append((level, message))

    def log(self, message: str, level: str = "info"):
        self.runtime_messages.append((level, message))

    def drain_boot_messages(self):
        msgs = list(self.boot_messages)
        self.boot_messages.clear()
        return msgs

    def drain_runtime_messages(self):
        msgs = list(self.runtime_messages)
        self.runtime_messages.clear()
        return msgs

    def load(self):
        self.mods_dir.mkdir(parents=True, exist_ok=True)
        for entry in sorted(self.mods_dir.iterdir()):
            if entry.is_file() and entry.suffix == ".py":
                manifest = {
                    "name": entry.stem,
                    "entry": entry.name,
                    "enabled": True,
                    "callable": "register",
                }
                self._load_mod(manifest, entry)
            elif entry.is_dir():
                manifest_path = entry / "mod.json"
                if manifest_path.exists():
                    try:
                        with open(manifest_path, "r", encoding="utf-8") as fh:
                            manifest = json.load(fh)
                    except Exception as exc:
                        self.log_boot(f"Failed to read manifest for {entry.name}: {exc}", level="error")
                        continue
                else:
                    manifest = {
                        "name": entry.name,
                        "entry": "mod.py",
                        "enabled": True,
                        "callable": "register",
                    }
                self._load_mod(manifest, entry / manifest.get("entry", "mod.py"))

    def _load_mod(self, manifest: Dict[str, object], entry_path: Path):
        name = manifest.get("name") or entry_path.stem
        if not manifest.get("enabled", True):
            self.log_boot(f"Skipping disabled mod: {name}")
            return
        if not entry_path.exists():
            self.log_boot(f"Missing entry file for mod '{name}': {entry_path.name}", level="error")
            return

        module_name = manifest.get("import_name") or f"user_mod_{name}"
        module_name = re.sub(r"[^0-9A-Za-z_]+", "_", module_name)
        try:
            spec = importlib.util.spec_from_file_location(module_name, entry_path)
            if spec is None or spec.loader is None:
                raise ImportError("Could not create spec")
            module = importlib.util.module_from_spec(spec)
            sys.modules[module_name] = module
            spec.loader.exec_module(module)
        except Exception as exc:
            self.log_boot(f"Failed to import mod '{name}': {exc}", level="error")
            return

        callable_name = manifest.get("callable", "register")
        register = getattr(module, callable_name, None)
        if not callable(register):
            self.log_boot(f"Mod '{name}' missing callable '{callable_name}'", level="warn")
            return
        try:
            register(self.api)
        except Exception as exc:
            self.log_boot(f"Mod '{name}' failed during register: {exc}", level="error")
            return
        self.log_boot(f"Loaded mod: {name}")

    def run_pre_scan(self, context: Dict):
        for hook in list(self.pre_scan_hooks):
            try:
                hook(context, self.api)
            except Exception as exc:
                self.log(f"Pre-scan hook error ({hook.__module__}): {exc}", level="error")

    def run_post_scan(self, items: List[FileItem], context: Dict):
        for hook in list(self.post_scan_hooks):
            try:
                hook(items, context, self.api)
            except Exception as exc:
                self.log(f"Post-scan hook error ({hook.__module__}): {exc}", level="error")


def load_user_mods() -> PluginManager:
    manager = PluginManager(USER_MODS_DIR)
    try:
        manager.load()
    except Exception as exc:
        manager.log_boot(f"Mod loading aborted: {exc}", level="error")
    return manager


def flush_plugin_messages(app, phase: str) -> None:
    """Send buffered plugin messages to the UI log without assuming Tk internals."""
    manager = getattr(app, "plugin_manager", None)
    if not manager:
        return
    if phase == "runtime":
        drain = manager.drain_runtime_messages
    else:
        drain = manager.drain_boot_messages
    prefix_map = {
        "error": "Mod error",
        "warn": "Mod warning",
    }
    for level, message in drain():
        if not message:
            continue
        prefix = prefix_map.get(level, "Mod")
        app.log(f"{prefix}: {message}")

# ---------------------------
# Modding support
# ---------------------------

USER_MODS_DIR = Path(__file__).with_name("user_mods")


class ModAPI:
    """Lightweight API exposed to external mods."""

    def __init__(self, manager: "PluginManager"):
        self._manager = manager

    def register_pre_scan_hook(self, func):
        if callable(func):
            self._manager.pre_scan_hooks.append(func)

    def register_post_scan_hook(self, func):
        if callable(func):
            self._manager.post_scan_hooks.append(func)

    def register_theme(self, name: str, palette: Dict[str, str]):
        required = {"bg", "fg", "alt", "accent", "sel"}
        if not name or not isinstance(palette, dict) or not required.issubset(palette.keys()):
            self._manager.log_boot(f"Theme registration skipped for '{name or '?'}' (invalid palette)", level="warn")
            return
        THEMES[name] = {key: palette[key] for key in required}
        self._manager.log_boot(f"Theme registered: {name}", level="info")

    def log(self, message: str, level: str = "info"):
        self._manager.log(message, level=level)


class PluginManager:
    def __init__(self, mods_dir: Path):
        self.mods_dir = mods_dir
        self.pre_scan_hooks = []
        self.post_scan_hooks = []
        self.boot_messages: List[Tuple[str, str]] = []
        self.runtime_messages: List[Tuple[str, str]] = []
        self.api = ModAPI(self)

    def log_boot(self, message: str, level: str = "info"):
        self.boot_messages.append((level, message))

    def log(self, message: str, level: str = "info"):
        self.runtime_messages.append((level, message))

    def drain_boot_messages(self):
        msgs = list(self.boot_messages)
        self.boot_messages.clear()
        return msgs

    def drain_runtime_messages(self):
        msgs = list(self.runtime_messages)
        self.runtime_messages.clear()
        return msgs

    def load(self):
        self.mods_dir.mkdir(parents=True, exist_ok=True)
        for entry in sorted(self.mods_dir.iterdir()):
            if entry.is_file() and entry.suffix == ".py":
                manifest = {
                    "name": entry.stem,
                    "entry": entry.name,
                    "enabled": True,
                    "callable": "register",
                }
                self._load_mod(manifest, entry)
            elif entry.is_dir():
                manifest_path = entry / "mod.json"
                if manifest_path.exists():
                    try:
                        with open(manifest_path, "r", encoding="utf-8") as fh:
                            manifest = json.load(fh)
                    except Exception as exc:
                        self.log_boot(f"Failed to read manifest for {entry.name}: {exc}", level="error")
                        continue
                else:
                    manifest = {
                        "name": entry.name,
                        "entry": "mod.py",
                        "enabled": True,
                        "callable": "register",
                    }
                self._load_mod(manifest, entry / manifest.get("entry", "mod.py"))

    def _load_mod(self, manifest: Dict[str, object], entry_path: Path):
        name = manifest.get("name") or entry_path.stem
        if not manifest.get("enabled", True):
            self.log_boot(f"Skipping disabled mod: {name}")
            return
        if not entry_path.exists():
            self.log_boot(f"Missing entry file for mod '{name}': {entry_path.name}", level="error")
            return

        module_name = manifest.get("import_name") or f"user_mod_{name}"
        module_name = re.sub(r"[^0-9A-Za-z_]+", "_", module_name)
        try:
            spec = importlib.util.spec_from_file_location(module_name, entry_path)
            if spec is None or spec.loader is None:
                raise ImportError("Could not create spec")
            module = importlib.util.module_from_spec(spec)
            sys.modules[module_name] = module
            spec.loader.exec_module(module)
        except Exception as exc:
            self.log_boot(f"Failed to import mod '{name}': {exc}", level="error")
            return

        callable_name = manifest.get("callable", "register")
        register = getattr(module, callable_name, None)
        if not callable(register):
            self.log_boot(f"Mod '{name}' missing callable '{callable_name}'", level="warn")
            return
        try:
            register(self.api)
        except Exception as exc:
            self.log_boot(f"Mod '{name}' failed during register: {exc}", level="error")
            return
        self.log_boot(f"Loaded mod: {name}")

    def run_pre_scan(self, context: Dict):
        for hook in list(self.pre_scan_hooks):
            try:
                hook(context, self.api)
            except Exception as exc:
                self.log(f"Pre-scan hook error ({hook.__module__}): {exc}", level="error")

    def run_post_scan(self, items: List[FileItem], context: Dict):
        for hook in list(self.post_scan_hooks):
            try:
                hook(items, context, self.api)
            except Exception as exc:
                self.log(f"Post-scan hook error ({hook.__module__}): {exc}", level="error")


def load_user_mods() -> PluginManager:
    manager = PluginManager(USER_MODS_DIR)
    try:
        manager.load()
    except Exception as exc:
        manager.log_boot(f"Mod loading aborted: {exc}", level="error")
    return manager

# ---------------------------
# Utilities
# ---------------------------

def _u32(b, off):
    return int.from_bytes(b[off:off+4], 'little', signed=False)

def dbpf_scan_types(path: str) -> Dict[int, int]:
    """
    Parse the DBPF index and return a {type_id: count} map.
    Works with Sims 4 packages that use the bit-packed index header.
    """
    out: Dict[int, int] = {}
    with open(path, 'rb') as f:
        head = f.read(96)
        if len(head) < 96 or head[:4] != b'DBPF':
            return out

        # These offsets work with TS4 packages. If your pack differs, we still fail safe.
        try:
            count      = _u32(head, 0x20)
            index_pos  = _u32(head, 0x40)
            if not count or not index_pos:
                return out
        except Exception:
            return out

        f.seek(index_pos)
        # Bit flags tell which of 8 dwords are stored once in the header.
        # We only need ResourceType (slot 0), so the generic reconstruction is fine.
        try:
            flags = int.from_bytes(f.read(4), 'little')
            header_vals = []
            flagged_slots = [i for i in range(8) if (flags >> i) & 1]
            for _ in flagged_slots:
                header_vals.append(int.from_bytes(f.read(4), 'little'))
            per_entry_dwords = 8 - len(flagged_slots)

            for _ in range(count):
                entry_vals = [int.from_bytes(f.read(4), 'little') for __ in range(per_entry_dwords)]
                vals = {}
                hi = 0
                mi = 0
                for b in range(8):
                    if b in flagged_slots:
                        vals[b] = header_vals[hi]; hi += 1
                    else:
                        vals[b] = entry_vals[mi]; mi += 1
                rtype = vals.get(0, 0)  # slot 0 = ResourceType
                out[rtype] = out.get(rtype, 0) + 1
        except Exception:
            # Fail silent; metadata not available
            return {}
    return out

def classify_from_types(types: Dict[int, int], filename: str, adult_hint: bool) -> Tuple[str, float, str]:
    if not types:
        return ("Unknown", 0.5, "No DBPF index",)
    name = filename.lower()
    has = lambda tid: tid in types
    notes = "Types: " + ", ".join(f"{TYPE_IDS.get(t, hex(t))}:{n}" for t, n in types.items())

    # CAS
    if has(0x034AEECB):
        if adult_hint: return ("Adult CAS", 0.9, notes)
        if any(k in name for k in ("glasses","eyeglass","spectacle","sunglass","eyewear","goggle")):
            return ("CAS Accessories", 0.9, notes)
        if any(k in name for k in ("hair","brow","lash")):   return ("CAS Hair", 0.85, notes)
        if any(k in name for k in ("lip","liner","blush","makeup")): return ("CAS Makeup", 0.85, notes)
        if any(k in name for k in ("skin","overlay","tattoo","freckle")): return ("CAS Skin", 0.85, notes)
        if any(k in name for k in ("eye","eyes","iris")):    return ("CAS Eyes", 0.85, notes)
        if any(k in name for k in ("ring","necklace","ear","nail","piercing","tail")): return ("CAS Accessories", 0.85, notes)
        return ("CAS Clothing", 0.8, notes)

    # Objects / geometry
    if has(0x319E4F1D) or has(0x015A1849) or has(0x01661233) or has(0x01D10F34):
        return (("Adult BuildBuy" if adult_hint else "BuildBuy Object"), 0.85, notes)

    # Skintones
    if has(0x0354796A):  # TONE
        return (("Adult CAS" if adult_hint else "CAS Skin"), 0.85, notes)

    # Animations
    if has(0x02D5DF13):  # JAZZ
        return (("Adult Animation" if adult_hint else "Animation"), 0.85, notes)

    # Gameplay-ish (STBL alone isn’t definitive, but it’s a hint)
    if has(0x220557DA):
        return (("Adult Gameplay" if adult_hint else "Gameplay Tuning"), 0.75, notes)

    return (("Adult Other" if adult_hint else "Other"), 0.6, notes)

def get_default_mods_path() -> str:
    home = os.path.expanduser("~")
    candidates = [
        os.path.join(home, "Documents", "Electronic Arts", "The Sims 4", "Mods"),
        os.path.join(home, "OneDrive", "Documents", "Electronic Arts", "The Sims 4", "Mods"),
    ]
    for p in candidates:
        if os.path.isdir(p):
            return p
    return candidates[0]

def human_mb(nbytes: int) -> float:
    return round(nbytes / (1024 * 1024), 2)

def pretty_display_name(filename: str) -> str:
    base = re.sub(r'\.[^.]+$', '', filename)       # strip extension
    base = re.sub(r'[_\-]+', ' ', base)            # underscores/dashes -> spaces
    base = re.sub(r'\s+', ' ', base).strip()
    parts = []
    for w in base.split(' '):
        if len(w) <= 4 and w.isupper():
            parts.append(w)                     # keep ALLCAPS short tokens like WCC
        else:
            parts.append(w[:1].upper() + w[1:])
    return ' '.join(parts)

def normalize_key(filename: str) -> str:
    base = re.sub(r'\.[^.]+$', '', filename).lower()
    base = re.sub(r'\[[^\]]+\]', '', base)    # drop bracket tags like [Author]
    base = re.sub(r'[_\-\s]+', '', base)
    base = re.sub(r'[^a-z0-9]+', '', base)
    return base

_NAT_SORT_RE = re.compile(r'(\d+)')

def _natural_key(value: str):
    parts = _NAT_SORT_RE.split(value.lower())
    out = []
    for part in parts:
        out.append(int(part) if part.isdigit() else part)
    return out

ADULT_TOKENS = {
    "wickedwhims", "turbodriver", "basemental", "nisa", "wild_guy",
    "nsfw", "porn", "sex", "nude", "naked", "strip", "lapdance", "prostitution",
    "genital", "penis", "vagina", "condom", "dildo", "vibrator", "plug", "cum"
}

def is_ts4script_or_zip_script(path: str) -> bool:
    ext = os.path.splitext(path)[1].lower()
    if ext not in SCRIPT_EXTS:
        return False
    try:
        with zipfile.ZipFile(path, 'r') as z:
            for n in z.namelist():
                nl = n.lower()
                if nl.endswith('.py') or nl.endswith('.pyc'):
                    return True
    except Exception:
        return False
    return False

def classify_from_types(types: Dict[int, int], filename: str, adult_hint: bool) -> Tuple[str, float, str, str]:
    if not types:
        return ("Unknown", 0.5, "No DBPF index or empty", "")
    tags = [TYPE_IDS.get(t, hex(t)) for t in sorted(types.keys())]
    notes = "Types: " + ', '.join(f"{TYPE_IDS.get(t, hex(t))}:{c}" for t, c in types.items())
    has = lambda tid: tid in types
    name = filename.lower()
    # CAS
    if has(0x034AEECB):
        if adult_hint:
            return ("Adult CAS", 0.9, notes, ', '.join(tags))
        if any(k in name for k in ["hair", "brow", "lash"]): return ("CAS Hair", 0.85, notes, ', '.join(tags))
        if any(k in name for k in ["lip", "liner", "blush", "makeup"]): return ("CAS Makeup", 0.8, notes, ', '.join(tags))
        if any(k in name for k in ["skin", "overlay"]): return ("CAS Skin", 0.8, notes, ', '.join(tags))
        if any(k in name for k in ["eye", "iris"]): return ("CAS Eyes", 0.8, notes, ', '.join(tags))
        if any(k in name for k in ["ring", "necklace", "ear", "nail", "piercing"]): return ("CAS Accessories", 0.8, notes, ', '.join(tags))
        return ("CAS Clothing", 0.8, notes, ', '.join(tags))
    # Objects
    if has(0x319E4F1D) or has(0x015A1849) or has(0x01661233) or has(0x01D10F34):
        return (("Adult BuildBuy" if adult_hint else "BuildBuy Object"), 0.85, notes, ', '.join(tags))
    # Skintones
    if has(0x0354796A):
        return (("Adult CAS" if adult_hint else "CAS Skin"), 0.85, notes, ', '.join(tags))
    # Animation/JAZZ
    if has(0x02D5DF13):
        return (("Adult Animation" if adult_hint else "Animation"), 0.85, notes, ', '.join(tags))
    # Gameplay-ish (string tables often accompany tuning)
    if has(0x220557DA):
        return (("Adult Gameplay" if adult_hint else "Gameplay Tuning"), 0.75, notes, ', '.join(tags))
    return (("Adult Other" if adult_hint else "Other"), 0.6, notes, ', '.join(tags))

def guess_type_for_name(name: str, ext: str) -> Tuple[str, float, str]:
    n = name.lower()

    # union of your existing adult hints + live terms from relatedwords.io/condom
    base_adult = {
        "wickedwhims","turbodriver","basemental","nisa","wild_guy","nsfw","porn","sex","nude",
        "naked","strip","lapdance","prostitution","erotic","aphrodisiac","genital","penis","vagina"
    }
    condom_terms = _load_relatedwords_condom()     # fetched once per run
    adult_terms = base_adult | condom_terms

    is_adult = any(t in n for t in adult_terms)

    # If it contains a condom-related word specifically, bias to Adult BuildBuy
    # (A condom is an object; if the filename also screams CAS we’ll override below)
    has_condomish = any(t in n for t in condom_terms)

    # ... keep your existing ext checks ...
    # (no change needed above this comment block)

    if is_adult:
        if ("anim" in n) or ("animation" in n):
            return ("Adult Animation", 0.9, "Adult keyword + animation")
        if "pose" in n:
            return ("Adult Pose", 0.85, "Adult keyword + pose")

        cas_terms = ("hair","top","dress","skirt","makeup","lipstick","blush","eyeliner",
                     "skin","overlay","lingerie","bra","panties","nipple","areola",
                     "pubic","genital","penis","vagina","heels","stockings","tattoo","freckle")
        if any(t in n for t in cas_terms):
            # condom-ish beats nothing; but CAS beats object if clearly CAS
            if has_condomish and not any(t in n for t in ("hair","dress","top","skirt","tattoo","freckle")):
                return ("Adult BuildBuy", 0.85, "relatedwords.io condom term")
            return ("Adult CAS", 0.85, "Adult keyword + CAS")

        if has_condomish:
            return ("Adult BuildBuy", 0.85, "relatedwords.io condom term")

        if "override" in n:
            return ("Adult Override", 0.8, "Adult keyword + override")

        return ("Adult Gameplay", 0.75, "Adult keyword")

    # Non-adult heuristics -------------------------------------------------
    if ext in SCRIPT_EXTS:
        return ("Script Mod", 0.85, "Script-like extension")

    if ext in ARCHIVE_EXTS:
        return ("Archive", 0.5, "Archive container")

    if ext == ".package":
        for kw, cat in KEYWORD_MAP:
            if kw in n:
                return (cat, 0.65, f"Keyword '{kw}'")
        return ("Other", 0.4, "Package (no keyword match)")

    # Utilities / configs / leftovers
    if ext in {".cfg", ".ini", ".log", ".txt", ".md"}:
        return ("Utility Tool", 0.45, "Utility/config file")

    return ("Unknown", 0.3, "Unrecognised extension")

    # Non-adult heuristics -------------------------------------------------
    if ext in SCRIPT_EXTS:
        return ("Script Mod", 0.85, "Script-like extension")

    if ext in ARCHIVE_EXTS:
        return ("Archive", 0.5, "Archive container")

    if ext == ".package":
        for kw, cat in KEYWORD_MAP:
            if kw in n:
                return (cat, 0.65, f"Keyword '{kw}'")
        return ("Other", 0.4, "Package (no keyword match)")

    # Utilities / configs / leftovers
    if ext in {".cfg", ".ini", ".log", ".txt", ".md"}:
        return ("Utility Tool", 0.45, "Utility/config file")

    return ("Unknown", 0.3, "Unrecognised extension")

    # Non-adult heuristics -------------------------------------------------
    if ext in SCRIPT_EXTS:
        return ("Script Mod", 0.85, "Script-like extension")

    if ext in ARCHIVE_EXTS:
        return ("Archive", 0.5, "Archive container")

    if ext == ".package":
        for kw, cat in KEYWORD_MAP:
            if kw in n:
                return (cat, 0.65, f"Keyword '{kw}'")
        return ("Other", 0.4, "Package (no keyword match)")

    # Utilities / configs / leftovers
    if ext in {".cfg", ".ini", ".log", ".txt", ".md"}:
        return ("Utility Tool", 0.45, "Utility/config file")

    return ("Unknown", 0.3, "Unrecognised extension")

def refine_with_metadata(path: str, current: Tuple[str, float, str]) -> Tuple[str, float, str, str]:
    name, conf, notes = current
    ext = os.path.splitext(path)[1].lower()
    filename = os.path.basename(path)
    adult_hint = any(k in filename.lower() for k in ADULT_TOKENS)

    # Script check for zip/ts4script
    if ext in SCRIPT_EXTS:
        if is_ts4script_or_zip_script(path):
            return (("Adult Script" if adult_hint else "Script Mod"), 1.0, "Zip/ts4script with .py/.pyc", "")
        return (("Adult Other" if adult_hint else "Archive"), 0.6, "Zip without Python", "")

    if ext != ".package":
        return (name, conf, notes, "")

    try:
        types = dbpf_scan_types(path)
        if types:
            cat, newc, newnotes, tags = classify_from_types(types, filename, adult_hint)
            if newc >= conf:
                return (cat, newc, newnotes, tags)
            else:
                return (name, conf, f"{notes}; {newnotes}", tags)
        return (name, conf, notes, "")
    except Exception as e:
        return (name, conf, f"{notes}; dbpf-scan err: {e}", "")

def map_type_to_folder(cat: str, folder_map: Dict[str, str]) -> str:
    return folder_map.get(cat, folder_map.get("Unknown", "Unsorted"))

# ---------------------------
# Scan, bundle, move, undo
# ---------------------------
def scan_folder(path: str, folder_map: Dict[str, str], recurse: bool = True,
                ignore_exts: Optional[set] = None, ignore_name_contains: Optional[List[str]] = None,
                progress_cb=None) -> List[FileItem]:
    if not os.path.isdir(path):
        return []

    ignore_exts = {
        ext.strip().lower() if ext.strip().startswith('.') else f".{ext.strip().lower()}"
        for ext in (ignore_exts or set()) if ext and ext.strip()
    }
    ignore_name_contains = [tok.strip().lower() for tok in (ignore_name_contains or []) if tok and tok.strip()]

    def iter_candidates():
        if recurse:
            for root, _, files in os.walk(path):
                for fname in files:
                    yield os.path.join(root, fname)
        else:
            with os.scandir(path) as entries:
                for entry in entries:
                    if entry.is_file():
                        yield entry.path

    def count_candidates():
        if recurse:
            total = 0
            for _, _, files in os.walk(path):
                total += len(files)
            return total
        with os.scandir(path) as entries:
            return sum(1 for entry in entries if entry.is_file())

    total = count_candidates()
    items: List[FileItem] = []

    for idx, fpath in enumerate(iter_candidates(), start=1):
        fname = os.path.basename(fpath)
        lowname = fname.lower()
        ext = os.path.splitext(fname)[1].lower()

        if ext in ignore_exts or any(tok in lowname for tok in ignore_name_contains):
            if progress_cb:
                progress_cb(idx, total, fpath, "ignored")
            continue

        try:
            size_mb = human_mb(os.path.getsize(fpath))
            guess = guess_type_for_name(fname, ext)
            cat, conf, notes = guess
            cat, conf, notes, tags = refine_with_metadata(fpath, guess)
            relp = os.path.relpath(fpath, path)
            target = map_type_to_folder(cat, folder_map)
            items.append(FileItem(
                path=fpath,
                name=fname,
                ext=ext,
                size_mb=size_mb,
                relpath=relp,
                guess_type=cat,
                confidence=conf,
                notes=notes,
                include=True,
                target_folder=target,
                meta_tags=tags,
            ))
            if progress_cb:
                progress_cb(idx, total, fpath, "scanned")
        except Exception as e:
            relp = os.path.relpath(fpath, path) if os.path.exists(fpath) else fname
            items.append(FileItem(
                path=fpath,
                name=fname,
                ext=ext,
                size_mb=0.0,
                relpath=relp,
                guess_type="Unknown",
                confidence=0.0,
                notes=f"scan error: {e}",
                include=False,
                target_folder=map_type_to_folder("Unknown", folder_map),
            ))
            if progress_cb:
                progress_cb(idx, total, fpath, "error")

    items.sort(key=lambda fi: (
        CATEGORY_INDEX.get(fi.guess_type, len(CATEGORY_ORDER)),
        _natural_key(os.path.dirname(fi.relpath) or '.'),
        _natural_key(fi.name),
    ))
    return items

def ensure_folder(path: str):
    if not os.path.isdir(path):
        os.makedirs(path, exist_ok=True)

def perform_moves(items: List[FileItem], mods_root: str):
    moved = 0; skipped = 0; collisions = []; moves_log = []
    for it in items:
        if not it.include:
            skipped += 1; continue
        dst_dir = os.path.join(mods_root, it.target_folder)
        ensure_folder(dst_dir)
        dst_path = os.path.join(dst_dir, it.name)
        if os.path.abspath(dst_path) == os.path.abspath(it.path):
            skipped += 1; continue
        if os.path.exists(dst_path):
            collisions.append((it.path, dst_path, "name collision")); skipped += 1; continue
        try:
            shutil.move(it.path, dst_path)
            moved += 1
            moves_log.append({"from": it.path, "to": dst_path})
        except Exception as e:
            collisions.append((it.path, dst_path, f"move error: {e}")); skipped += 1
    return moved, skipped, collisions, moves_log

def save_moves_log(mods_root: str, moves):
    if not moves: return
    log_path = os.path.join(mods_root, LOG_NAME)
    try:
        existing = json.load(open(log_path, "r", encoding="utf-8")) if os.path.exists(log_path) else []
    except Exception:
        existing = []
    existing.append({"ts": time.time(), "moves": moves})
    try:
        with open(log_path, "w", encoding="utf-8") as f:
            json.dump(existing, f, indent=2)
    except Exception:
        pass

def undo_last_moves(mods_root: str):
    log_path = os.path.join(mods_root, LOG_NAME)
    if not os.path.exists(log_path): return 0, 0, ["No log found"]
    try:
        history = json.load(open(log_path, "r", encoding="utf-8"))
    except Exception:
        return 0, 0, ["Log unreadable"]
    if not history: return 0, 0, ["No moves recorded"]
    last = history.pop()
    moves = last.get("moves", [])
    undone = failed = 0; errs = []
    for m in reversed(moves):
        src = m.get("to"); dst = m.get("from")
        try:
            if os.path.exists(src):
                ensure_folder(os.path.dirname(dst))
                if os.path.exists(dst):
                    errs.append(f"Collision on undo for {os.path.basename(dst)}"); failed += 1
                else:
                    shutil.move(src, dst); undone += 1
            else:
                errs.append(f"Missing {os.path.basename(src)} to undo"); failed += 1
        except Exception as e:
            errs.append(f"Undo error for {os.path.basename(src)}: {e}"); failed += 1
    try:
        with open(log_path, "w", encoding="utf-8") as f: json.dump(history, f, indent=2)
    except Exception:
        pass
    return undone, failed, errs

def bundle_scripts_and_packages(items: List[FileItem], folder_map: Dict[str, str]):
    scripts: Dict[str, FileItem] = {}
    for it in items:
        if it.ext in SCRIPT_EXTS and it.guess_type in {"Script Mod", "Adult Script"}:
            scripts[normalize_key(it.name)] = it
    linked = 0
    for it in items:
        if it.ext == ".package":
            key = normalize_key(it.name)
            if key in scripts:
                it.bundle = key
                it.target_folder = scripts[key].target_folder
                it.notes = (it.notes + "; paired with script").strip("; ")
                linked += 1
    return {"linked": linked, "scripts": len(scripts)}

# ---------------------------
# UI
# ---------------------------
class Sims4ModSorterApp(tk.Tk):
    def __init__(self):
        super().__init__()
        self.title("Sims4 Mod Sorter")
        self.geometry("1280x860")
        self.minsize(1100, 740)
        self.resizable(True, True)

        self.folder_map: Dict[str, str] = DEFAULT_FOLDER_MAP.copy()
        self.recurse_var = tk.BooleanVar(value=True)
        self.ignore_exts_var = tk.StringVar(value=".log,.cfg,.txt,.html")
        self.ignore_names_var = tk.StringVar(value="thumbcache,desktop.ini,resource.cfg")
        self.theme_name = tk.StringVar(value="Dark Mode")
        self.mods_root = tk.StringVar(value=get_default_mods_path())
        self.items: List[FileItem] = []
        self.plugin_manager = load_user_mods()

        self.status_var = tk.StringVar(value="Ready")
        self.summary_var = tk.StringVar(value="No plan yet")

        self._build_style()
        self._build_ui()
        self._build_settings_overlay()
        self.bind("<Configure>", self._on_resize)
        self._report_mod_boot_messages()

    def _build_style(self):
        style = ttk.Style()
        try: style.theme_use("clam")
        except Exception: pass
        theme = THEMES.get(self.theme_name.get(), THEMES["Dark Mode"])
        bg, fg, alt, accent, sel = theme["bg"], theme["fg"], theme["alt"], theme["accent"], theme["sel"]
        style.configure("TFrame", background=bg)
        style.configure("TLabel", background=bg, foreground=fg)
        style.configure("TCheckbutton", background=bg, foreground=fg)
        style.configure("TButton", background=alt, foreground=fg, padding=6)
        style.map("TButton", background=[("active", sel)])
        style.configure("Treeview", background=alt, fieldbackground=alt, foreground=fg, rowheight=28, bordercolor=bg, borderwidth=0)
        style.map("Treeview", background=[("selected", sel)])
        style.configure("Treeview.Heading", background=bg, foreground=fg)
        style.configure("Horizontal.TProgressbar", background=accent, troughcolor=alt)
        self.configure(bg=bg)
        self._theme_cache = dict(bg=bg, fg=fg, alt=alt, accent=accent, sel=sel)

    def _build_ui(self):
        root_container = ttk.Frame(self); root_container.pack(fill="both", expand=True)

        top = ttk.Frame(root_container); top.pack(fill="x", padx=12, pady=10)
        ttk.Label(top, text="Mods folder:").pack(side="left")
        self.entry_path = ttk.Entry(top, textvariable=self.mods_root, width=80); self.entry_path.pack(side="left", padx=8)
        ttk.Button(top, text="Browse", command=self.on_browse).pack(side="left", padx=4)
        ttk.Button(top, text="Scan", command=self.on_scan).pack(side="left", padx=4)
        ttk.Label(top, textvariable=self.status_var).pack(side="left", padx=12)
        ttk.Button(top, text="⚙", width=3, command=self.show_settings).pack(side="right")
        ttk.Button(top, text="Undo Last", command=self.on_undo).pack(side="right", padx=6)

        mid = ttk.Frame(root_container); mid.pack(fill="both", expand=True, padx=12, pady=(6, 8))
        header = ttk.Frame(mid); header.pack(fill="x", pady=(0,6))
        ttk.Label(header, textvariable=self.summary_var).pack(side="left")

        left = ttk.Frame(mid); left.pack(side="left", fill="both", expand=True)
        cols = ("inc", "rel", "name", "size", "type", "target", "conf", "linked", "meta", "notes")
        self.tree = ttk.Treeview(left, columns=cols, show="headings", selectmode="extended")
        for c,t in [("inc","✔"),("rel","Folder"),("name","File"),("size","MB"),("type","Type"),
                    ("target","Target Folder"),("conf","Conf"),("linked","Linked"),("meta","Meta"),("notes","Notes")]:
            self.tree.heading(c, text=t)
        self.tree.column("inc", width=40, anchor="center")
        self.tree.column("rel", width=220)
        self.tree.column("name", width=360)
        self.tree.column("size", width=70, anchor="e")
        self.tree.column("type", width=170)
        self.tree.column("target", width=200)
        self.tree.column("conf", width=60, anchor="e")
        self.tree.column("linked", width=80, anchor="center")
        self.tree.column("meta", width=180)
        self.tree.column("notes", width=260)
        ysb = ttk.Scrollbar(left, orient="vertical", command=self.tree.yview)
        self.tree.configure(yscroll=ysb.set); self.tree.pack(side="left", fill="both", expand=True); ysb.pack(side="left", fill="y")

        right = ttk.Frame(mid); right.pack(side="left", fill="y", padx=(10, 0))
        ttk.Label(right, text="Selection").pack(anchor="w")
        self.sel_label = ttk.Label(right, text="None selected"); self.sel_label.pack(anchor="w", pady=(0, 10))
        ttk.Label(right, text="Type").pack(anchor="w")
        self.type_cb = ttk.Combobox(right, values=CATEGORY_ORDER, state="readonly"); self.type_cb.pack(fill="x", pady=(0, 8))
        ttk.Label(right, text="Target Folder").pack(anchor="w")
        self.target_entry = ttk.Entry(right); self.target_entry.pack(fill="x", pady=(0, 8))
        ttk.Button(right, text="Apply to Selected", command=self.on_apply_selected).pack(fill="x", pady=4)
        ttk.Button(right, text="Toggle Include", command=self.on_toggle_include).pack(fill="x", pady=4)
        ttk.Separator(right).pack(fill="x", pady=10)
        ttk.Label(right, text="Batch assign by keyword").pack(anchor="w")
        self.batch_keyword = ttk.Entry(right); self.batch_keyword.pack(fill="x", pady=(0, 6))
        ttk.Button(right, text="Assign Type to Matches", command=self.on_batch_assign).pack(fill="x")
        ttk.Separator(right).pack(fill="x", pady=10)
        ttk.Button(right, text="Recalculate Targets", command=self.on_recalc_targets).pack(fill="x", pady=4)
        ttk.Button(right, text="Select All", command=lambda: self.tree.selection_set(self.tree.get_children())).pack(fill="x", pady=2)
        ttk.Button(right, text="Select None", command=lambda: self.tree.selection_remove(self.tree.get_children())).pack(fill="x", pady=2)

        bottom = ttk.Frame(root_container); bottom.pack(fill="x", padx=12, pady=8)
        self.progress = ttk.Progressbar(bottom, orient="horizontal", mode="determinate")
        self.progress.pack(fill="x", side="left", expand=True)
        ttk.Button(bottom, text="Complete Sorting", command=self.on_complete).pack(side="right", padx=6)

        logf = ttk.Frame(root_container); logf.pack(fill="both", padx=12, pady=(0,10))
        self.log_text = tk.Text(logf, height=6, wrap="word", state="disabled", relief="flat",
                                bg=self._theme_cache["alt"], fg=self._theme_cache["fg"])
        self.log_text.pack(fill="both", expand=False)

        self.tree.bind("<<TreeviewSelect>>", self.on_select)
        self.tree.bind("<Double-1>", self.on_double_click)

    # In-window settings overlay (no OS pop-up)
    def _build_settings_overlay(self):
        self.overlay = tk.Frame(self, bg=self._theme_cache["sel"])
        self.overlay.columnconfigure(0, weight=1)
        self.overlay.rowconfigure(0, weight=1)

        self.overlay_card = ttk.Frame(self.overlay, padding=18)
        self.overlay_card.grid(row=0, column=0, sticky="nsew")
        self.overlay_card.columnconfigure(0, weight=1)

        header = ttk.Frame(self.overlay_card)
        header.grid(row=0, column=0, sticky="ew")
        header.columnconfigure(0, weight=1)
        ttk.Label(header, text="Settings", font=("TkDefaultFont", 12, "bold")).grid(row=0, column=0, sticky="w")
        ttk.Button(header, text="Close", command=self.hide_settings, width=7).grid(row=0, column=1, sticky="e")

        theme_section = ttk.LabelFrame(self.overlay_card, text="Themes")
        theme_section.grid(row=1, column=0, sticky="ew", pady=(12, 0))
        theme_section.columnconfigure(0, weight=1)

        theme_controls = ttk.Frame(theme_section)
        theme_controls.grid(row=0, column=0, sticky="ew")
        theme_controls.columnconfigure(1, weight=1)
        ttk.Label(theme_controls, text="Theme").grid(row=0, column=0, sticky="w")
        self.theme_cb = ttk.Combobox(theme_controls, values=list(THEMES.keys()), textvariable=self.theme_name, state="readonly")
        self.theme_cb.grid(row=0, column=1, sticky="ew", padx=6)
        ttk.Button(theme_controls, text="Apply", command=self.on_apply_theme).grid(row=0, column=2, padx=(6,0))

        self.theme_preview_container = ttk.Frame(theme_section)
        self.theme_preview_container.grid(row=1, column=0, sticky="ew", pady=(8, 0))
        for col in range(3):
            self.theme_preview_container.columnconfigure(col, weight=1)
        self._build_theme_preview_widgets()

        scan_section = ttk.LabelFrame(self.overlay_card, text="Scanning")
        scan_section.grid(row=2, column=0, sticky="ew", pady=(16, 0))
        scan_section.columnconfigure(0, weight=1)

        self.chk_recurse = ttk.Checkbutton(scan_section, text="Scan subfolders", variable=self.recurse_var)
        self.chk_recurse.grid(row=0, column=0, sticky="w")

        ttk.Label(scan_section, text="Ignore extensions (comma separated)").grid(row=1, column=0, sticky="w", pady=(10, 2))
        ttk.Entry(scan_section, textvariable=self.ignore_exts_var).grid(row=2, column=0, sticky="ew")

        ttk.Label(scan_section, text="Ignore names containing (comma separated)").grid(row=3, column=0, sticky="w", pady=(10, 2))
        ttk.Entry(scan_section, textvariable=self.ignore_names_var).grid(row=4, column=0, sticky="ew")

        actions = ttk.Frame(self.overlay_card)
        actions.grid(row=3, column=0, sticky="e", pady=(18, 0))
        ttk.Button(actions, text="Done", command=self.hide_settings).grid(row=0, column=0)

        self.overlay.bind("<Escape>", lambda e: self.hide_settings())
        self.overlay.place_forget()
        self._update_theme_preview_highlight()

    def show_settings(self):
        self.overlay.place(relx=0, rely=0, relwidth=1, relheight=1)
        self.overlay.tkraise()
        self.overlay.focus_set()
        self._update_theme_preview_highlight()

    def hide_settings(self):
        self.overlay.place_forget()

    def _build_theme_preview_widgets(self):
        if not hasattr(self, "theme_preview_container"):
            return
        for child in self.theme_preview_container.winfo_children():
            child.destroy()
        self.theme_preview_canvases: Dict[str, tk.Canvas] = {}

        columns = 3
        for idx, (name, palette) in enumerate(THEMES.items()):
            row = idx // columns
            col = idx % columns
            cell = ttk.Frame(self.theme_preview_container)
            cell.grid(row=row, column=col, padx=4, pady=4, sticky="nsew")
            cell.columnconfigure(0, weight=1)

            canvas = tk.Canvas(cell, width=120, height=60, highlightthickness=2)
            canvas.grid(row=0, column=0, sticky="ew")
            canvas.create_rectangle(0, 0, 120, 60, fill=palette["bg"], outline="")
            canvas.create_rectangle(0, 0, 120, 24, fill=palette["alt"], outline="")
            canvas.create_rectangle(0, 24, 120, 40, fill=palette["accent"], outline="")
            canvas.create_rectangle(0, 40, 120, 60, fill=palette["sel"], outline="")

            label = ttk.Label(cell, text=name, anchor="center")
            label.grid(row=1, column=0, pady=(4, 0))

            bind_target = lambda widget, theme=name: widget.bind(
                "<Button-1>", lambda _e, theme_name=theme: self._on_theme_preview_click(theme_name)
            )
            bind_target(canvas)
            bind_target(label)

            self.theme_preview_canvases[name] = canvas

        self._update_theme_preview_highlight()

    def _on_theme_preview_click(self, theme_name: str):
        self.theme_name.set(theme_name)
        if hasattr(self, "theme_cb"):
            self.theme_cb.set(theme_name)
        self._update_theme_preview_highlight()

    def _update_theme_preview_highlight(self):
        canvases = getattr(self, "theme_preview_canvases", {})
        if not canvases:
            return
        selected = self.theme_name.get()
        accent = THEMES.get(selected, THEMES["Dark Mode"])["accent"]
        neutral = self._theme_cache.get("alt", "#444444")
        for name, canvas in canvases.items():
            border = accent if name == selected else neutral
            canvas.configure(highlightbackground=border, highlightcolor=border)

    # ---- helpers
    def log(self, msg: str):
        ts = time.strftime("%H:%M:%S")
        self.log_text.configure(state="normal")
        self.log_text.insert("end", f"[{ts}] {msg}\n")
        self.log_text.see("end")
        self.log_text.configure(state="disabled")

    def on_apply_theme(self):
        self._build_style()
        self.log_text.configure(bg=self._theme_cache["alt"], fg=self._theme_cache["fg"])
        self.overlay.configure(bg=self._theme_cache["sel"])
        self._update_theme_preview_highlight()
        self.log("Theme applied: " + self.theme_name.get())

    # ---- actions
    def on_browse(self):
        p = filedialog.askdirectory(initialdir=self.mods_root.get(), title="Select Mods folder")
        if p: self.mods_root.set(p)

    def on_scan(self):
        _load_relatedwords_condom()
        mods = self.mods_root.get()
        if not os.path.isdir(mods):
            self.log("Error: folder not found"); self.status_var.set("Folder not found"); return
        self.status_var.set("Scanning…")
        self.progress.configure(maximum=100, value=0)
        self.items = []

        def progress_cb(done, total, path, state):
            pct = int((done/total)*100) if total else 0
            self.progress.configure(value=pct, maximum=100)
            if done % 25 == 0 or state == "error":
                self.status_var.set(f"Scanning {done}/{total}: {os.path.basename(path)}")
            if state == "error":
                self.log(f"Scan error: {os.path.basename(path)}")

        def worker():
            ignore_exts = {e.strip() for e in self.ignore_exts_var.get().split(',')}
            ignore_names = [t.strip() for t in self.ignore_names_var.get().split(',')]
            context = {
                "mods_root": mods,
                "recurse": self.recurse_var.get(),
                "ignore_exts": ignore_exts,
                "ignore_names": ignore_names,
                "folder_map": self.folder_map,
            }
            if self.plugin_manager:
                self.plugin_manager.run_pre_scan(context)
                if isinstance(context.get("ignore_exts"), (list, set, tuple)):
                    ignore_exts = {str(ext).strip() for ext in context["ignore_exts"] if str(ext).strip()}
                if isinstance(context.get("ignore_names"), (list, set, tuple)):
                    ignore_names = [str(name).strip() for name in context["ignore_names"] if str(name).strip()]
                if context.get("mods_root"):
                    context["mods_root"] = str(context["mods_root"])
            scan_root = str(context.get("mods_root", mods) or mods)
            if scan_root != mods:
                try:
                    self.mods_root.set(scan_root)
                except Exception:
                    pass

            items = scan_folder(
                scan_root, self.folder_map,
                recurse=self.recurse_var.get(),
                ignore_exts=ignore_exts,
                ignore_name_contains=ignore_names,
                progress_cb=progress_cb,
            )
            stats = bundle_scripts_and_packages(items, self.folder_map)
            if self.plugin_manager:
                context.update({
                    "bundle_stats": stats,
                    "items": items,
                    "scan_root": scan_root,
                })
                self.plugin_manager.run_post_scan(items, context)
                items.sort(key=lambda fi: (
                    CATEGORY_INDEX.get(fi.guess_type, len(CATEGORY_ORDER)),
                    _natural_key(os.path.dirname(fi.relpath) or '.'),
                    _natural_key(fi.name),
                ))
            self.items = items
            self._refresh_tree()
            self.status_var.set(f"Plan: {len(self.items)} files")
            self.log(f"Scan complete. Planned {len(self.items)} files. Linked packages: {stats['linked']} across {stats['scripts']} script(s).")
            self._report_mod_runtime_messages()

        threading.Thread(target=worker, daemon=True).start()

    def on_select(self, event=None):
        sel = self.tree.selection()
        if not sel: self.sel_label.config(text="None selected"); return
        idx = int(sel[0]); it = self.items[idx]
        self.sel_label.config(text=pretty_display_name(it.name))
        self.type_cb.set(it.guess_type if it.guess_type in CATEGORY_ORDER else "Unknown")
        self.target_entry.delete(0, tk.END); self.target_entry.insert(0, it.target_folder)

    def on_double_click(self, event=None):
        region = self.tree.identify_region(event.x, event.y)
        if region != "cell": self.on_toggle_include(); return
        col = self.tree.identify_column(event.x)
        sel = self.tree.selection()
        if not sel: return
        idx = int(sel[0]); it = self.items[idx]
        if col == "#5":   # Type
            self.type_cb.set(it.guess_type if it.guess_type in CATEGORY_ORDER else "Unknown"); self.type_cb.focus_set()
        elif col == "#6": # Target
            self.target_entry.delete(0, tk.END); self.target_entry.insert(0, it.target_folder); self.target_entry.focus_set()
        else:
            self.on_toggle_include()

    def on_apply_selected(self):
        sel = self.tree.selection()
        if not sel: return
        new_type = self.type_cb.get() or "Unknown"
        new_target = self.target_entry.get().strip() or DEFAULT_FOLDER_MAP.get(new_type, "Unsorted")
        for iid in sel:
            it = self.items[int(iid)]
            it.guess_type = new_type
            it.target_folder = new_target
        self._refresh_tree(preserve_selection=True)

    def on_toggle_include(self):
        sel = self.tree.selection()
        if not sel: return
        for iid in sel:
            idx = int(iid); self.items[idx].include = not self.items[idx].include
        self._refresh_tree(preserve_selection=True)

    def on_batch_assign(self):
        kw = self.batch_keyword.get().strip().lower()
        if not kw: return
        new_type = self.type_cb.get() or "Unknown"; count = 0
        for it in self.items:
            if kw in it.name.lower():
                it.guess_type = new_type
                it.target_folder = DEFAULT_FOLDER_MAP.get(new_type, "Unsorted")
                count += 1
        self._refresh_tree(); self.log(f"Assigned {new_type} to {count} file(s) containing '{kw}'.")

    def on_recalc_targets(self):
        for it in self.items:
            it.target_folder = DEFAULT_FOLDER_MAP.get(it.guess_type, "Unsorted")
        bundle_scripts_and_packages(self.items, self.folder_map)
        self._refresh_tree(preserve_selection=True)

    def on_complete(self):
        if not self.items: return
        mods = self.mods_root.get()
        plan = [it for it in self.items if it.include]
        if not plan: self.log("No files selected to move."); return
        self.log(f"Starting move of {len(plan)} file(s)…")

        def worker():
            self.progress.configure(maximum=len(plan), value=0)
            moved_total = skipped_total = 0; collisions_total = []; moves_log_all = []
            for i, it in enumerate(plan, start=1):
                moved, skipped, collisions, moves_log = perform_moves([it], mods)
                moved_total += moved; skipped_total += skipped
                collisions_total.extend(collisions); moves_log_all.extend(moves_log)
                self.progress.configure(value=i); self.progress.update_idletasks()
            save_moves_log(mods, moves_log_all)
            self.status_var.set("Move complete")
            self.log(f"Move complete. Moved {moved_total}, Skipped {skipped_total}, Issues {len(collisions_total)}")
            for s, d, r in collisions_total[:50]:
                self.log(f"Collision: {os.path.basename(s)} -> {os.path.dirname(d)} ({r})")
            self.on_scan()

        threading.Thread(target=worker, daemon=True).start()

    def on_undo(self):
        mods = self.mods_root.get()
        undone, failed, errs = undo_last_moves(mods)
        self.log(f"Undo: {undone} restored, {failed} failed")
        for e in errs[:50]: self.log(e)
        self.on_scan()

    # Table refresh and responsive widths
    def _refresh_tree(self, preserve_selection: bool = False):
        selected_iids = set(self.tree.selection()) if preserve_selection else set()
        self.tree.delete(*self.tree.get_children())
        total = len(self.items); by_cat: Dict[str, int] = {}
        for idx, it in enumerate(self.items):
            by_cat[it.guess_type] = by_cat.get(it.guess_type, 0) + 1
            inc = "✓" if it.include else ""
            folder_rel = os.path.dirname(it.relpath) if it.relpath else "."
            linked = "🔗" if it.bundle else ""
            vals = (
                inc, folder_rel or ".", pretty_display_name(it.name), f"{it.size_mb:.2f}",
                it.guess_type, it.target_folder, f"{it.confidence:.2f}", linked, it.meta_tags, it.notes,
            )
            iid = str(idx)
            self.tree.insert("", "end", iid=iid, values=vals)
            if preserve_selection and iid in selected_iids:
                self.tree.selection_add(iid)
        if total:
            topcats = sorted(by_cat.items(), key=lambda kv: -kv[1])[:4]
            frag = ", ".join(f"{k}: {v}" for k, v in topcats)
            self.summary_var.set(f"Planned {total} files | {frag}")
        else:
            self.summary_var.set("No plan yet")
        self._on_resize()

    def _on_resize(self, event=None):
        total_w = self.tree.winfo_width() or 1200
        fixed = 40 + 220 + 70 + 170 + 200 + 60 + 80 + 180  # fixed widths
        dynamic = max(300, total_w - fixed - 60)
        name_w = int(dynamic * 0.6); notes_w = int(dynamic * 0.4)
        self.tree.column("name", width=max(220, name_w))
        self.tree.column("notes", width=max(220, notes_w))

# ---------------------------
# Entry
# ---------------------------
def main():
    app = Sims4ModSorterApp()
    app.mainloop()
>>>>>>> 112ed5bd

if __name__ == "__main__":
    main()<|MERGE_RESOLUTION|>--- conflicted
+++ resolved
@@ -1,8 +1,4 @@
 """Sims4 Mod Sorter
-<<<<<<< HEAD
-===================
-=======
->>>>>>> 112ed5bd
 
 Refined single-file application with a cleaned scan pipeline, stable plugin hooks,
 thread-safe Tk interactions, and offline heuristics. Python 3.10+ only.
@@ -21,10 +17,6 @@
 import threading
 import time
 import zipfile
-<<<<<<< HEAD
-import traceback
-=======
->>>>>>> 112ed5bd
 from dataclasses import dataclass, field
 from pathlib import Path
 from typing import Callable, Dict, Iterable, Iterator, List, Optional, Sequence, Tuple
@@ -32,10 +24,6 @@
 import tkinter as tk
 from tkinter import filedialog, ttk
 
-<<<<<<< HEAD
-from launch_utils import UpdateResult, check_for_update, get_local_version, log_launch_event
-=======
->>>>>>> 112ed5bd
 
 # ---------------------------------------------------------------------------
 # Data model
@@ -988,11 +976,6 @@
         self.minsize(1100, 740)
         self.resizable(True, True)
 
-<<<<<<< HEAD
-        self.app_version = get_local_version("mod_sorter")
-
-=======
->>>>>>> 112ed5bd
         self.folder_map: Dict[str, str] = DEFAULT_FOLDER_MAP.copy()
         self.recurse_var = tk.BooleanVar(value=True)
         self.ignore_exts_var = tk.StringVar(value=".log,.cfg,.txt,.html")
@@ -1026,10 +1009,6 @@
         self._build_settings_overlay()
         self.after(16, self._pump_ui_queue)
         self._report_mod_boot_messages()
-<<<<<<< HEAD
-        self._start_update_check()
-=======
->>>>>>> 112ed5bd
 
     # ------------------------------------------------------------------
     # Compatibility shims
@@ -1039,48 +1018,6 @@
 
     def _report_mod_runtime_messages(self) -> None:
         flush_plugin_messages(self, "runtime")
-<<<<<<< HEAD
-
-    def _start_update_check(self) -> None:
-        version = self.app_version
-
-        def worker() -> None:
-            result = check_for_update("mod_sorter", version)
-            self._enqueue_ui(lambda: self._handle_update_result(result))
-
-        thread = threading.Thread(target=worker, name="UpdateCheck", daemon=True)
-        thread.start()
-
-    def _handle_update_result(self, result: UpdateResult) -> None:
-        if result.message:
-            self.log(result.message)
-            log_launch_event("mod_sorter", "update-check-message", {"message": result.message})
-            return
-        if result.latest_version and result.is_newer:
-            message = f"Update available: {result.latest_version} (current {self.app_version})."
-            self.status_var.set("Update available")
-            self.log(message)
-            if result.download_url:
-                self.log(f"Download: {result.download_url}")
-            log_launch_event(
-                "mod_sorter",
-                "update-available",
-                {
-                    "latest": result.latest_version,
-                    "current": self.app_version,
-                    "download": result.download_url or "",
-                },
-            )
-            return
-        if result.latest_version:
-            self.log(f"Mod Sorter is up to date (version {result.latest_version}).")
-            log_launch_event(
-                "mod_sorter",
-                "update-current",
-                {"version": result.latest_version},
-            )
-=======
->>>>>>> 112ed5bd
     # ------------------------------------------------------------------
     # UI construction
     # ------------------------------------------------------------------
@@ -1146,10 +1083,7 @@
                 columns.insert(insert_at, plugin_column.column_id)
                 insert_at += 1
         self._column_order = columns
-<<<<<<< HEAD
-=======
         columns = ("inc", "rel", "name", "size", "type", "target", "conf", "linked", "meta", "notes")
->>>>>>> 112ed5bd
         self.tree = ttk.Treeview(left, columns=columns, show="headings", selectmode="extended")
         headings = {
             "inc": "✔",
@@ -1167,11 +1101,8 @@
             headings[plugin_column.column_id] = plugin_column.heading
         for column in columns:
             self.tree.heading(column, text=headings.get(column, column))
-<<<<<<< HEAD
-=======
         for column in columns:
             self.tree.heading(column, text=headings[column])
->>>>>>> 112ed5bd
         self.tree.column("inc", width=40, anchor="center")
         self.tree.column("rel", width=220)
         self.tree.column("name", width=360)
@@ -1271,14 +1202,8 @@
             self.theme_preview_container.columnconfigure(column, weight=1)
         self._build_theme_preview_widgets()
 
-<<<<<<< HEAD
-        next_row += 1
-        scan_section = ttk.LabelFrame(card, text="Scanning")
-        scan_section.grid(row=next_row, column=0, sticky="ew", pady=(16, 0))
-=======
         scan_section = ttk.LabelFrame(card, text="Scanning")
         scan_section.grid(row=2, column=0, sticky="ew", pady=(16, 0))
->>>>>>> 112ed5bd
         scan_section.columnconfigure(0, weight=1)
         ttk.Checkbutton(scan_section, text="Scan subfolders", variable=self.recurse_var).grid(row=0, column=0, sticky="w")
         ttk.Label(scan_section, text="Ignore extensions (comma separated)").grid(row=1, column=0, sticky="w", pady=(10, 2))
@@ -1664,30 +1589,6 @@
     # ------------------------------------------------------------------
     def _refresh_tree(self, preserve_selection: bool = False) -> None:
         selected = set(self.tree.selection()) if preserve_selection else set()
-<<<<<<< HEAD
-        self._hide_tooltip()
-        self.tree.delete(*self.tree.get_children())
-        self.items_by_path = {str(item.path): item for item in self.items}
-        counts: Dict[str, int] = {}
-        self._tooltip_payload = {}
-        for item in self.items:
-            counts[item.guess_type] = counts.get(item.guess_type, 0) + 1
-            value_map = {
-                "inc": "✓" if item.include else "",
-                "rel": os.path.dirname(item.relpath) or ".",
-                "name": pretty_display_name(item.name),
-                "size": f"{item.size_mb:.2f}",
-                "type": item.guess_type,
-                "target": item.target_folder,
-                "conf": f"{item.confidence:.2f}",
-                "linked": "🔗" if item.bundle else "",
-                "meta": item.meta_tags,
-                "notes": item.notes,
-            }
-            for plugin_column in self._plugin_columns:
-                value_map[plugin_column.column_id] = item.extras.get(plugin_column.column_id, "")
-            values = tuple(value_map.get(column, "") for column in self._column_order)
-=======
         self.tree.delete(*self.tree.get_children())
         self.items_by_path = {str(item.path): item for item in self.items}
         counts: Dict[str, int] = {}
@@ -1705,7 +1606,6 @@
                 item.meta_tags,
                 item.notes,
             )
->>>>>>> 112ed5bd
             iid = str(item.path)
             self.tree.insert("", "end", iid=iid, values=values)
             if iid in selected:
@@ -1838,37 +1738,6 @@
 
 
 def main() -> None:
-<<<<<<< HEAD
-    if sys.platform.startswith("win"):
-        multiprocessing.freeze_support()
-    if "--selftest" in sys.argv:
-        _selftest()
-        return
-    try:
-        app = Sims4ModSorterApp()
-    except tk.TclError as exc:  # pragma: no cover - UI bootstrap guard
-        log_launch_event("mod_sorter", "tk-init-failed", {"error": str(exc)})
-        print("Failed to start the Sims4 Mod Sorter UI:", exc, file=sys.stderr)
-        print("Ensure you are running in a desktop session with Tk support.", file=sys.stderr)
-        return
-    except Exception:
-        error_path = Path(__file__).with_name("Sims4ModSorter_error.log")
-        with error_path.open("a", encoding="utf-8") as handle:
-            handle.write("\n=== Startup failure ===\n")
-            handle.write(time.strftime("%Y-%m-%d %H:%M:%S"))
-            handle.write("\n")
-            traceback.print_exc(file=handle)
-        log_launch_event("mod_sorter", "startup-exception", {"log": error_path.name})
-        print("An unexpected error prevented the Sims4 Mod Sorter UI from starting.", file=sys.stderr)
-        print(f"Details were written to {error_path.name}.", file=sys.stderr)
-        return
-    log_launch_event("mod_sorter", "startup-success", {"version": getattr(app, "app_version", get_local_version("mod_sorter"))})
-    try:
-        app.mainloop()
-    finally:
-        log_launch_event("mod_sorter", "mainloop-exit", {})
-
-=======
     if "--selftest" in sys.argv:
         _selftest()
         return
@@ -3524,7 +3393,6 @@
 def main():
     app = Sims4ModSorterApp()
     app.mainloop()
->>>>>>> 112ed5bd
 
 if __name__ == "__main__":
     main()